[[package]]
name = "alabaster"
version = "0.7.12"
description = "A configurable sidebar-enabled Sphinx theme"
category = "main"
optional = true
python-versions = "*"

[[package]]
name = "anyio"
version = "3.6.1"
description = "High level compatibility layer for multiple asynchronous event loop implementations"
category = "dev"
optional = false
python-versions = ">=3.6.2"

[package.dependencies]
idna = ">=2.8"
sniffio = ">=1.1"

[package.extras]
doc = ["packaging", "sphinx-rtd-theme", "sphinx-autodoc-typehints (>=1.2.0)"]
test = ["coverage[toml] (>=4.5)", "hypothesis (>=4.0)", "pytest (>=7.0)", "pytest-mock (>=3.6.1)", "trustme", "contextlib2", "uvloop (<0.15)", "mock (>=4)", "uvloop (>=0.15)"]
trio = ["trio (>=0.16)"]

[[package]]
name = "appnope"
version = "0.1.3"
description = "Disable App Nap on macOS >= 10.9"
category = "dev"
optional = false
python-versions = "*"

[[package]]
name = "argcomplete"
version = "2.0.0"
description = "Bash tab completion for argparse"
category = "dev"
optional = false
python-versions = ">=3.6"

[package.extras]
test = ["wheel", "pexpect", "flake8", "coverage"]

[[package]]
name = "argon2-cffi"
version = "21.3.0"
description = "The secure Argon2 password hashing algorithm."
category = "dev"
optional = false
python-versions = ">=3.6"

[package.dependencies]
argon2-cffi-bindings = "*"

[package.extras]
dev = ["pre-commit", "cogapp", "tomli", "coverage[toml] (>=5.0.2)", "hypothesis", "pytest", "sphinx", "sphinx-notfound-page", "furo"]
docs = ["sphinx", "sphinx-notfound-page", "furo"]
tests = ["coverage[toml] (>=5.0.2)", "hypothesis", "pytest"]

[[package]]
name = "argon2-cffi-bindings"
version = "21.2.0"
description = "Low-level CFFI bindings for Argon2"
category = "dev"
optional = false
python-versions = ">=3.6"

[package.dependencies]
cffi = ">=1.0.1"

[package.extras]
dev = ["pytest", "cogapp", "pre-commit", "wheel"]
tests = ["pytest"]

[[package]]
name = "astroid"
version = "2.12.11"
description = "An abstract syntax tree for Python with inference support."
category = "main"
optional = true
python-versions = ">=3.7.2"

[package.dependencies]
lazy-object-proxy = ">=1.4.0"
typing-extensions = {version = ">=3.10", markers = "python_version < \"3.10\""}
wrapt = [
    {version = ">=1.11,<2", markers = "python_version < \"3.11\""},
    {version = ">=1.14,<2", markers = "python_version >= \"3.11\""},
]

[[package]]
name = "asttokens"
version = "2.0.8"
description = "Annotate AST trees with source code positions"
category = "dev"
optional = false
python-versions = "*"

[package.dependencies]
six = "*"

[package.extras]
test = ["astroid (<=2.5.3)", "pytest"]

[[package]]
name = "attrs"
version = "22.1.0"
description = "Classes Without Boilerplate"
category = "main"
optional = false
python-versions = ">=3.5"

[package.extras]
dev = ["coverage[toml] (>=5.0.2)", "hypothesis", "pympler", "pytest (>=4.3.0)", "mypy (>=0.900,!=0.940)", "pytest-mypy-plugins", "zope.interface", "furo", "sphinx", "sphinx-notfound-page", "pre-commit", "cloudpickle"]
docs = ["furo", "sphinx", "zope.interface", "sphinx-notfound-page"]
tests = ["coverage[toml] (>=5.0.2)", "hypothesis", "pympler", "pytest (>=4.3.0)", "mypy (>=0.900,!=0.940)", "pytest-mypy-plugins", "zope.interface", "cloudpickle"]
tests_no_zope = ["coverage[toml] (>=5.0.2)", "hypothesis", "pympler", "pytest (>=4.3.0)", "mypy (>=0.900,!=0.940)", "pytest-mypy-plugins", "cloudpickle"]

[[package]]
name = "babel"
version = "2.10.3"
description = "Internationalization utilities"
category = "main"
optional = false
python-versions = ">=3.6"

[package.dependencies]
pytz = ">=2015.7"

[[package]]
name = "backcall"
version = "0.2.0"
description = "Specifications for callback functions passed in to an API"
category = "dev"
optional = false
python-versions = "*"

[[package]]
name = "beautifulsoup4"
version = "4.11.1"
description = "Screen-scraping library"
category = "main"
optional = false
python-versions = ">=3.6.0"

[package.dependencies]
soupsieve = ">1.2"

[package.extras]
html5lib = ["html5lib"]
lxml = ["lxml"]

[[package]]
name = "bleach"
version = "5.0.1"
description = "An easy safelist-based HTML-sanitizing tool."
category = "main"
optional = false
python-versions = ">=3.7"

[package.dependencies]
six = ">=1.9.0"
webencodings = "*"

[package.extras]
dev = ["mypy (==0.961)", "black (==22.3.0)", "wheel (==0.37.1)", "twine (==4.0.1)", "tox (==3.25.0)", "Sphinx (==4.3.2)", "pytest (==7.1.2)", "pip-tools (==6.6.2)", "hashin (==0.17.0)", "flake8 (==4.0.1)", "build (==0.8.0)"]
css = ["tinycss2 (>=1.1.0,<1.2)"]

[[package]]
name = "certifi"
version = "2022.9.24"
description = "Python package for providing Mozilla's CA Bundle."
category = "main"
optional = false
python-versions = ">=3.6"

[[package]]
name = "cffi"
version = "1.15.1"
description = "Foreign Function Interface for Python calling C code."
category = "main"
optional = false
python-versions = "*"

[package.dependencies]
pycparser = "*"

[[package]]
name = "cfgv"
version = "3.3.1"
description = "Validate configuration and produce human readable error messages."
category = "dev"
optional = false
python-versions = ">=3.6.1"

[[package]]
name = "charset-normalizer"
version = "2.1.1"
description = "The Real First Universal Charset Detector. Open, modern and actively maintained alternative to Chardet."
category = "main"
optional = false
python-versions = ">=3.6.0"

[package.extras]
unicode_backport = ["unicodedata2"]

[[package]]
name = "click"
version = "8.1.3"
description = "Composable command line interface toolkit"
category = "main"
optional = false
python-versions = ">=3.7"

[package.dependencies]
colorama = {version = "*", markers = "platform_system == \"Windows\""}

[[package]]
name = "click-plugins"
version = "1.1.1"
description = "An extension module for click to enable registering CLI commands via setuptools entry-points."
category = "main"
optional = false
python-versions = "*"

[package.dependencies]
click = ">=4.0"

[package.extras]
dev = ["coveralls", "wheel", "pytest-cov", "pytest (>=3.6)"]

[[package]]
name = "cligj"
version = "0.7.2"
description = "Click params for commmand line interfaces to GeoJSON"
category = "main"
optional = false
python-versions = ">=2.7, !=3.0.*, !=3.1.*, !=3.2.*, <4"

[package.dependencies]
click = ">=4.0"

[package.extras]
test = ["pytest-cov"]

[[package]]
name = "cloudpickle"
version = "2.2.0"
description = "Extended pickling support for Python objects"
category = "dev"
optional = false
python-versions = ">=3.6"

[[package]]
name = "colorama"
version = "0.4.5"
description = "Cross-platform colored terminal text."
category = "main"
optional = false
python-versions = ">=2.7, !=3.0.*, !=3.1.*, !=3.2.*, !=3.3.*, !=3.4.*"

[[package]]
name = "colorlog"
version = "6.7.0"
description = "Add colours to the output of Python's logging module."
category = "dev"
optional = false
python-versions = ">=3.6"

[package.dependencies]
colorama = {version = "*", markers = "sys_platform == \"win32\""}

[package.extras]
development = ["black", "flake8", "mypy", "pytest", "types-colorama"]

[[package]]
name = "commonmark"
version = "0.9.1"
description = "Python parser for the CommonMark Markdown spec"
category = "main"
optional = false
python-versions = "*"

[package.extras]
test = ["hypothesis (==3.55.3)", "flake8 (==3.7.8)"]

[[package]]
name = "contourpy"
version = "1.0.5"
description = "Python library for calculating contours of 2D quadrilateral grids"
category = "main"
optional = false
python-versions = ">=3.7"

[package.dependencies]
numpy = ">=1.16"

[package.extras]
test-no-codebase = ["pillow", "matplotlib", "pytest"]
test-minimal = ["pytest"]
test = ["isort", "flake8", "pillow", "matplotlib", "pytest"]
docs = ["sphinx-rtd-theme", "sphinx", "docutils (<0.18)"]
bokeh = ["selenium", "bokeh"]

[[package]]
name = "copier"
version = "7.0.1"
description = "A library for rendering project templates."
category = "dev"
optional = false
python-versions = ">=3.7,<4.0"

[package.dependencies]
colorama = ">=0.4.3"
dunamai = ">=1.7.0"
iteration_utilities = ">=0.11.0"
jinja2 = ">=3.1.1"
jinja2-ansible-filters = ">=1.3.1"
packaging = ">=21.0"
pathspec = ">=0.9.0"
plumbum = ">=1.6.9"
pydantic = ">=1.10.2"
pygments = ">=2.7.1"
pyyaml = ">=5.3.1"
pyyaml-include = ">=1.2"
questionary = ">=1.8.1"

[[package]]
name = "coverage"
version = "6.5.0"
description = "Code coverage measurement for Python"
category = "main"
optional = false
python-versions = ">=3.7"

[package.extras]
toml = ["tomli"]

[[package]]
name = "coverage-badge"
version = "1.1.0"
description = "Generate coverage badges for Coverage.py."
category = "main"
optional = true
python-versions = "*"

[package.dependencies]
coverage = "*"

[[package]]
name = "cycler"
version = "0.11.0"
description = "Composable style cycles"
category = "main"
optional = false
python-versions = ">=3.6"

[[package]]
name = "debugpy"
version = "1.6.3"
description = "An implementation of the Debug Adapter Protocol for Python"
category = "dev"
optional = false
python-versions = ">=3.7"

[[package]]
name = "decorator"
version = "5.1.1"
description = "Decorators for Humans"
category = "dev"
optional = false
python-versions = ">=3.5"

[[package]]
name = "defusedxml"
version = "0.7.1"
description = "XML bomb protection for Python stdlib modules"
category = "main"
optional = false
python-versions = ">=2.7, !=3.0.*, !=3.1.*, !=3.2.*, !=3.3.*, !=3.4.*"

[[package]]
name = "dill"
version = "0.3.5.1"
description = "serialize all of python"
category = "main"
optional = true
python-versions = ">=2.7, !=3.0.*, !=3.1.*, !=3.2.*, !=3.3.*, !=3.4.*, !=3.5.*, !=3.6.*"

[package.extras]
graph = ["objgraph (>=1.7.2)"]

[[package]]
name = "distlib"
version = "0.3.6"
description = "Distribution utilities"
category = "dev"
optional = false
python-versions = "*"

[[package]]
name = "docutils"
version = "0.17.1"
description = "Docutils -- Python Documentation Utilities"
category = "main"
optional = true
python-versions = ">=2.7, !=3.0.*, !=3.1.*, !=3.2.*, !=3.3.*, !=3.4.*"

[[package]]
name = "doit"
version = "0.36.0"
description = "doit - Automation Tool"
category = "dev"
optional = false
python-versions = ">=3.8"

[package.dependencies]
cloudpickle = "*"
importlib-metadata = ">=4.4"

[package.extras]
toml = ["tomli"]

[[package]]
name = "dunamai"
version = "1.13.2"
description = "Dynamic version generation"
category = "dev"
optional = false
python-versions = ">=3.5,<4.0"

[package.dependencies]
packaging = ">=20.9"

[[package]]
name = "entrypoints"
version = "0.4"
description = "Discover and load entry points from installed packages."
category = "main"
optional = false
python-versions = ">=3.6"

[[package]]
name = "exceptiongroup"
version = "1.0.0rc9"
description = "Backport of PEP 654 (exception groups)"
category = "dev"
optional = false
python-versions = ">=3.7"

[package.extras]
test = ["pytest (>=6)"]

[[package]]
name = "executing"
version = "1.1.1"
description = "Get the currently executing AST node of a frame, and other information"
category = "dev"
optional = false
python-versions = "*"

[package.extras]
tests = ["rich", "littleutils", "pytest", "asttokens"]

[[package]]
name = "fastjsonschema"
version = "2.16.2"
description = "Fastest Python implementation of JSON schema"
category = "main"
optional = false
python-versions = "*"

[package.extras]
devel = ["colorama", "jsonschema", "json-spec", "pylint", "pytest", "pytest-benchmark", "pytest-cache", "validictory"]

[[package]]
name = "filelock"
version = "3.8.0"
description = "A platform independent file lock."
category = "dev"
optional = false
python-versions = ">=3.7"

[package.extras]
docs = ["furo (>=2022.6.21)", "sphinx (>=5.1.1)", "sphinx-autodoc-typehints (>=1.19.1)"]
testing = ["covdefaults (>=2.2)", "coverage (>=6.4.2)", "pytest (>=7.1.2)", "pytest-cov (>=3)", "pytest-timeout (>=2.1)"]

[[package]]
name = "fiona"
version = "1.8.22"
description = "Fiona reads and writes spatial data files"
category = "main"
optional = false
python-versions = "*"

[package.dependencies]
attrs = ">=17"
certifi = "*"
click = ">=4.0"
click-plugins = ">=1.0"
cligj = ">=0.5"
munch = "*"
six = ">=1.7"

[package.extras]
all = ["pytest-cov", "shapely", "boto3 (>=1.2.4)", "pytest (>=3)", "mock"]
calc = ["shapely"]
s3 = ["boto3 (>=1.2.4)"]
test = ["pytest (>=3)", "pytest-cov", "boto3 (>=1.2.4)", "mock"]

[[package]]
name = "fonttools"
version = "4.37.4"
description = "Tools to manipulate font files"
category = "main"
optional = false
python-versions = ">=3.7"

[package.extras]
all = ["fs (>=2.2.0,<3)", "lxml (>=4.0,<5)", "zopfli (>=0.1.4)", "lz4 (>=1.7.4.2)", "matplotlib", "sympy", "skia-pathops (>=0.5.0)", "uharfbuzz (>=0.23.0)", "brotlicffi (>=0.8.0)", "scipy", "brotli (>=1.0.1)", "munkres", "unicodedata2 (>=14.0.0)", "xattr"]
graphite = ["lz4 (>=1.7.4.2)"]
interpolatable = ["scipy", "munkres"]
lxml = ["lxml (>=4.0,<5)"]
pathops = ["skia-pathops (>=0.5.0)"]
plot = ["matplotlib"]
repacker = ["uharfbuzz (>=0.23.0)"]
symfont = ["sympy"]
type1 = ["xattr"]
ufo = ["fs (>=2.2.0,<3)"]
unicode = ["unicodedata2 (>=14.0.0)"]
woff = ["zopfli (>=0.1.4)", "brotlicffi (>=0.8.0)", "brotli (>=1.0.1)"]

[[package]]
name = "geopandas"
version = "0.11.1"
description = "Geographic pandas extensions"
category = "main"
optional = false
python-versions = ">=3.8"

[package.dependencies]
fiona = ">=1.8"
packaging = "*"
pandas = ">=1.0.0"
pyproj = ">=2.6.1.post1"
shapely = ">=1.7,<2"

[[package]]
name = "hypothesis"
version = "6.56.3"
description = "A library for property-based testing"
category = "dev"
optional = false
python-versions = ">=3.7"

[package.dependencies]
attrs = ">=19.2.0"
exceptiongroup = {version = ">=1.0.0rc8", markers = "python_version < \"3.11\""}
sortedcontainers = ">=2.1.0,<3.0.0"

[package.extras]
all = ["black (>=19.10b0)", "click (>=7.0)", "django (>=3.2)", "dpcontracts (>=0.4)", "lark-parser (>=0.6.5)", "libcst (>=0.3.16)", "numpy (>=1.9.0)", "pandas (>=1.0)", "pytest (>=4.6)", "python-dateutil (>=1.4)", "pytz (>=2014.1)", "redis (>=3.0.0)", "rich (>=9.0.0)", "importlib-metadata (>=3.6)", "backports.zoneinfo (>=0.2.1)", "tzdata (>=2022.5)"]
cli = ["click (>=7.0)", "black (>=19.10b0)", "rich (>=9.0.0)"]
codemods = ["libcst (>=0.3.16)"]
dateutil = ["python-dateutil (>=1.4)"]
django = ["django (>=3.2)"]
dpcontracts = ["dpcontracts (>=0.4)"]
ghostwriter = ["black (>=19.10b0)"]
lark = ["lark-parser (>=0.6.5)"]
numpy = ["numpy (>=1.9.0)"]
pandas = ["pandas (>=1.0)"]
pytest = ["pytest (>=4.6)"]
pytz = ["pytz (>=2014.1)"]
redis = ["redis (>=3.0.0)"]
zoneinfo = ["backports.zoneinfo (>=0.2.1)", "tzdata (>=2022.5)"]

[[package]]
name = "identify"
version = "2.5.9"
description = "File identification library for Python"
category = "dev"
optional = false
python-versions = ">=3.7"

[package.extras]
license = ["ukkonen"]

[[package]]
name = "idna"
version = "3.4"
description = "Internationalized Domain Names in Applications (IDNA)"
category = "main"
optional = false
python-versions = ">=3.5"

[[package]]
name = "imagesize"
version = "1.4.1"
description = "Getting image size from png/jpeg/jpeg2000/gif file"
category = "main"
optional = true
python-versions = ">=2.7, !=3.0.*, !=3.1.*, !=3.2.*, !=3.3.*"

[[package]]
name = "importlib-metadata"
version = "5.0.0"
description = "Read metadata from Python packages"
category = "main"
optional = false
python-versions = ">=3.7"

[package.dependencies]
zipp = ">=0.5"

[package.extras]
docs = ["sphinx (>=3.5)", "jaraco.packaging (>=9)", "rst.linker (>=1.9)", "furo", "jaraco.tidelift (>=1.4)"]
perf = ["ipython"]
testing = ["pytest (>=6)", "pytest-checkdocs (>=2.4)", "pytest-flake8", "flake8 (<5)", "pytest-cov", "pytest-enabler (>=1.3)", "packaging", "pyfakefs", "flufl.flake8", "pytest-perf (>=0.9.2)", "pytest-black (>=0.3.7)", "pytest-mypy (>=0.9.1)", "importlib-resources (>=1.3)"]

[[package]]
name = "importlib-resources"
version = "5.10.0"
description = "Read resources from Python packages"
category = "main"
optional = false
python-versions = ">=3.7"

[package.dependencies]
zipp = {version = ">=3.1.0", markers = "python_version < \"3.10\""}

[package.extras]
docs = ["sphinx (>=3.5)", "jaraco.packaging (>=9)", "rst.linker (>=1.9)", "furo", "jaraco.tidelift (>=1.4)"]
testing = ["pytest (>=6)", "pytest-checkdocs (>=2.4)", "pytest-flake8", "flake8 (<5)", "pytest-cov", "pytest-enabler (>=1.3)", "pytest-black (>=0.3.7)", "pytest-mypy (>=0.9.1)"]

[[package]]
name = "iniconfig"
version = "1.1.1"
description = "iniconfig: brain-dead simple config-ini parsing"
category = "dev"
optional = false
python-versions = "*"

[[package]]
name = "ipykernel"
version = "6.16.0"
description = "IPython Kernel for Jupyter"
category = "dev"
optional = false
python-versions = ">=3.7"

[package.dependencies]
appnope = {version = "*", markers = "platform_system == \"Darwin\""}
debugpy = ">=1.0"
ipython = ">=7.23.1"
jupyter-client = ">=6.1.12"
matplotlib-inline = ">=0.1"
nest-asyncio = "*"
packaging = "*"
psutil = "*"
pyzmq = ">=17"
tornado = ">=6.1"
traitlets = ">=5.1.0"

[package.extras]
test = ["flaky", "ipyparallel", "pre-commit", "pytest-cov", "pytest-timeout", "pytest (>=6.0)"]

[[package]]
name = "ipython"
version = "8.5.0"
description = "IPython: Productive Interactive Computing"
category = "dev"
optional = false
python-versions = ">=3.8"

[package.dependencies]
appnope = {version = "*", markers = "sys_platform == \"darwin\""}
backcall = "*"
colorama = {version = "*", markers = "sys_platform == \"win32\""}
decorator = "*"
jedi = ">=0.16"
matplotlib-inline = "*"
pexpect = {version = ">4.3", markers = "sys_platform != \"win32\""}
pickleshare = "*"
prompt-toolkit = ">3.0.1,<3.1.0"
pygments = ">=2.4.0"
stack-data = "*"
traitlets = ">=5"

[package.extras]
all = ["black", "Sphinx (>=1.3)", "ipykernel", "nbconvert", "nbformat", "ipywidgets", "notebook", "ipyparallel", "qtconsole", "pytest (<7.1)", "pytest-asyncio", "testpath", "curio", "matplotlib (!=3.2.0)", "numpy (>=1.19)", "pandas", "trio"]
black = ["black"]
doc = ["Sphinx (>=1.3)"]
kernel = ["ipykernel"]
nbconvert = ["nbconvert"]
nbformat = ["nbformat"]
notebook = ["ipywidgets", "notebook"]
parallel = ["ipyparallel"]
qtconsole = ["qtconsole"]
test = ["pytest (<7.1)", "pytest-asyncio", "testpath"]
test_extra = ["pytest (<7.1)", "pytest-asyncio", "testpath", "curio", "matplotlib (!=3.2.0)", "nbformat", "numpy (>=1.19)", "pandas", "trio"]

[[package]]
name = "ipython-genutils"
version = "0.2.0"
description = "Vestigial utilities from IPython"
category = "dev"
optional = false
python-versions = "*"

[[package]]
name = "isort"
version = "5.10.1"
description = "A Python utility / library to sort Python imports."
category = "main"
optional = true
python-versions = ">=3.6.1,<4.0"

[package.extras]
pipfile_deprecated_finder = ["pipreqs", "requirementslib"]
requirements_deprecated_finder = ["pipreqs", "pip-api"]
colors = ["colorama (>=0.4.3,<0.5.0)"]
plugins = ["setuptools"]

[[package]]
name = "iteration-utilities"
version = "0.11.0"
description = "Utilities based on Pythons iterators and generators."
category = "dev"
optional = false
python-versions = ">=3.5"

[package.extras]
test = ["pytest"]
doc = ["numpydoc", "sphinx"]
all = ["numpydoc", "sphinx", "pytest"]

[[package]]
name = "jedi"
version = "0.18.1"
description = "An autocompletion tool for Python that can be used for text editors."
category = "dev"
optional = false
python-versions = ">=3.6"

[package.dependencies]
parso = ">=0.8.0,<0.9.0"

[package.extras]
qa = ["flake8 (==3.8.3)", "mypy (==0.782)"]
testing = ["Django (<3.1)", "colorama", "docopt", "pytest (<7.0.0)"]

[[package]]
name = "jinja2"
version = "3.1.2"
description = "A very fast and expressive template engine."
category = "main"
optional = false
python-versions = ">=3.7"

[package.dependencies]
MarkupSafe = ">=2.0"

[package.extras]
i18n = ["Babel (>=2.7)"]

[[package]]
name = "jinja2-ansible-filters"
version = "1.3.2"
description = "A port of Ansible's jinja2 filters without requiring ansible core."
category = "dev"
optional = false
python-versions = "*"

[package.dependencies]
Jinja2 = "*"
PyYAML = "*"

[package.extras]
test = ["pytest-cov", "pytest"]

[[package]]
name = "joblib"
version = "1.2.0"
description = "Lightweight pipelining with Python functions"
category = "main"
optional = false
python-versions = ">=3.7"

[[package]]
name = "json5"
version = "0.9.10"
description = "A Python implementation of the JSON5 data format."
category = "dev"
optional = false
python-versions = "*"

[package.extras]
dev = ["hypothesis"]

[[package]]
name = "jsonschema"
version = "4.16.0"
description = "An implementation of JSON Schema validation for Python"
category = "main"
optional = false
python-versions = ">=3.7"

[package.dependencies]
attrs = ">=17.4.0"
importlib-resources = {version = ">=1.4.0", markers = "python_version < \"3.9\""}
pkgutil-resolve-name = {version = ">=1.3.10", markers = "python_version < \"3.9\""}
pyrsistent = ">=0.14.0,<0.17.0 || >0.17.0,<0.17.1 || >0.17.1,<0.17.2 || >0.17.2"

[package.extras]
format = ["fqdn", "idna", "isoduration", "jsonpointer (>1.13)", "rfc3339-validator", "rfc3987", "uri-template", "webcolors (>=1.11)"]
format-nongpl = ["fqdn", "idna", "isoduration", "jsonpointer (>1.13)", "rfc3339-validator", "rfc3986-validator (>0.1.0)", "uri-template", "webcolors (>=1.11)"]

[[package]]
name = "jupyter-client"
version = "7.4.2"
description = "Jupyter protocol implementation and client libraries"
category = "main"
optional = false
python-versions = ">=3.7"

[package.dependencies]
entrypoints = "*"
jupyter-core = ">=4.9.2"
nest-asyncio = ">=1.5.4"
python-dateutil = ">=2.8.2"
pyzmq = ">=23.0"
tornado = ">=6.2"
traitlets = "*"

[package.extras]
doc = ["ipykernel", "myst-parser", "sphinx-rtd-theme", "sphinx (>=1.3.6)", "sphinxcontrib-github-alt"]
test = ["codecov", "coverage", "ipykernel (>=6.5)", "ipython", "mypy", "pre-commit", "pytest", "pytest-asyncio (>=0.18)", "pytest-cov", "pytest-timeout"]

[[package]]
name = "jupyter-core"
version = "4.11.1"
description = "Jupyter core package. A base package on which Jupyter projects rely."
category = "main"
optional = false
python-versions = ">=3.7"

[package.dependencies]
pywin32 = {version = ">=1.0", markers = "sys_platform == \"win32\" and platform_python_implementation != \"PyPy\""}
traitlets = "*"

[package.extras]
test = ["ipykernel", "pre-commit", "pytest", "pytest-cov", "pytest-timeout"]

[[package]]
name = "jupyter-server"
version = "1.21.0"
description = "The backend—i.e. core services, APIs, and REST endpoints—to Jupyter web applications."
category = "dev"
optional = false
python-versions = ">=3.7"

[package.dependencies]
anyio = ">=3.1.0,<4"
argon2-cffi = "*"
jinja2 = "*"
jupyter-client = ">=6.1.12"
jupyter-core = ">=4.7.0"
nbconvert = ">=6.4.4"
nbformat = ">=5.2.0"
packaging = "*"
prometheus-client = "*"
pywinpty = {version = "*", markers = "os_name == \"nt\""}
pyzmq = ">=17"
Send2Trash = "*"
terminado = ">=0.8.3"
tornado = ">=6.1.0"
traitlets = ">=5.1"
websocket-client = "*"

[package.extras]
test = ["coverage", "ipykernel", "pre-commit", "pytest-console-scripts", "pytest-cov", "pytest-mock", "pytest-timeout", "pytest-tornasync", "pytest (>=7.0)", "requests"]

[[package]]
name = "jupyterlab"
version = "3.4.8"
description = "JupyterLab computational environment"
category = "dev"
optional = false
python-versions = ">=3.7"

[package.dependencies]
ipython = "*"
jinja2 = ">=2.1"
jupyter-core = "*"
jupyter-server = ">=1.16,<2.0"
jupyterlab-server = ">=2.10,<3.0"
nbclassic = "*"
notebook = "<7"
packaging = "*"
tomli = "*"
tornado = ">=6.1.0"

[package.extras]
test = ["check-manifest", "coverage", "jupyterlab-server", "pre-commit", "pytest (>=6.0)", "pytest-cov", "pytest-console-scripts", "pytest-check-links (>=0.5)", "requests", "requests-cache", "virtualenv"]
ui-tests = ["build"]

[[package]]
name = "jupyterlab-pygments"
version = "0.2.2"
description = "Pygments theme using JupyterLab CSS variables"
category = "main"
optional = false
python-versions = ">=3.7"

[[package]]
name = "jupyterlab-server"
version = "2.16.0"
description = "A set of server components for JupyterLab and JupyterLab like applications."
category = "dev"
optional = false
python-versions = ">=3.7"

[package.dependencies]
babel = "*"
importlib-metadata = {version = ">=4.8.3", markers = "python_version < \"3.10\""}
jinja2 = ">=3.0.3"
json5 = "*"
jsonschema = ">=3.0.1"
jupyter-server = ">=1.8,<3"
packaging = "*"
requests = "*"

[package.extras]
openapi = ["openapi-core (>=0.14.2)", "ruamel-yaml"]
test = ["codecov", "ipykernel", "jupyter-server", "openapi-core (>=0.14.2,<0.15.0)", "openapi-spec-validator (<0.5)", "pytest-console-scripts", "pytest-cov", "pytest (>=7.0)", "ruamel-yaml", "strict-rfc3339"]

[[package]]
name = "kiwisolver"
version = "1.4.4"
description = "A fast implementation of the Cassowary constraint solver"
category = "main"
optional = false
python-versions = ">=3.7"

[[package]]
name = "lazy-object-proxy"
version = "1.7.1"
description = "A fast and thorough lazy object proxy."
category = "main"
optional = true
python-versions = ">=3.6"

[[package]]
name = "livereload"
version = "2.6.3"
description = "Python LiveReload is an awesome tool for web developers"
category = "main"
optional = true
python-versions = "*"

[package.dependencies]
six = "*"
tornado = {version = "*", markers = "python_version > \"2.7\""}

[[package]]
name = "markupsafe"
version = "2.1.1"
description = "Safely add untrusted strings to HTML/XML markup."
category = "main"
optional = false
python-versions = ">=3.7"

[[package]]
name = "matplotlib"
version = "3.6.1"
description = "Python plotting package"
category = "main"
optional = false
python-versions = ">=3.8"

[package.dependencies]
contourpy = ">=1.0.1"
cycler = ">=0.10"
fonttools = ">=4.22.0"
kiwisolver = ">=1.0.1"
numpy = ">=1.19"
packaging = ">=20.0"
pillow = ">=6.2.0"
pyparsing = ">=2.2.1"
python-dateutil = ">=2.7"
setuptools_scm = ">=7"

[[package]]
name = "matplotlib-inline"
version = "0.1.6"
description = "Inline Matplotlib backend for Jupyter"
category = "dev"
optional = false
python-versions = ">=3.5"

[package.dependencies]
traitlets = "*"

[[package]]
name = "mccabe"
version = "0.7.0"
description = "McCabe checker, plugin for flake8"
category = "main"
optional = true
python-versions = ">=3.6"

[[package]]
name = "mistune"
version = "2.0.4"
description = "A sane Markdown parser with useful plugins and renderers"
category = "main"
optional = false
python-versions = "*"

[[package]]
name = "mpmath"
version = "1.2.1"
description = "Python library for arbitrary-precision floating-point arithmetic"
category = "main"
optional = false
python-versions = "*"

[package.extras]
tests = ["pytest (>=4.6)"]
develop = ["wheel", "codecov", "pytest-cov", "pycodestyle", "pytest (>=4.6)"]

[[package]]
name = "munch"
version = "2.5.0"
description = "A dot-accessible dictionary (a la JavaScript objects)"
category = "main"
optional = false
python-versions = "*"

[package.dependencies]
six = "*"

[package.extras]
yaml = ["PyYAML (>=5.1.0)"]
testing = ["pylint (>=2.3.1,<2.4.0)", "astroid (>=2.0)", "pylint (>=1.7.2,<1.8.0)", "astroid (>=1.5.3,<1.6.0)", "coverage", "pytest"]

[[package]]
name = "mypy"
version = "0.982"
description = "Optional static typing for Python"
category = "main"
optional = true
python-versions = ">=3.7"

[package.dependencies]
mypy-extensions = ">=0.4.3"
tomli = {version = ">=1.1.0", markers = "python_version < \"3.11\""}
typing-extensions = ">=3.10"

[package.extras]
dmypy = ["psutil (>=4.0)"]
python2 = ["typed-ast (>=1.4.0,<2)"]
reports = ["lxml"]

[[package]]
name = "mypy-extensions"
version = "0.4.3"
description = "Experimental type system extensions for programs checked with the mypy typechecker."
category = "main"
optional = true
python-versions = "*"

[[package]]
name = "nbclassic"
version = "0.4.5"
description = "A web-based notebook environment for interactive computing"
category = "dev"
optional = false
python-versions = ">=3.7"

[package.dependencies]
argon2-cffi = "*"
ipykernel = "*"
ipython-genutils = "*"
jinja2 = "*"
jupyter-client = ">=6.1.1"
jupyter-core = ">=4.6.1"
jupyter-server = ">=1.8"
nbconvert = ">=5"
nbformat = "*"
nest-asyncio = ">=1.5"
notebook-shim = ">=0.1.0"
prometheus-client = "*"
pyzmq = ">=17"
Send2Trash = ">=1.8.0"
terminado = ">=0.8.3"
tornado = ">=6.1"
traitlets = ">=4.2.1"

[package.extras]
docs = ["sphinx", "nbsphinx", "sphinxcontrib-github-alt", "sphinx-rtd-theme", "myst-parser"]
json-logging = ["json-logging"]
test = ["pytest", "coverage", "requests", "testpath", "nbval", "selenium (==4.1.5)", "pytest-cov", "pytest-tornasync", "requests-unixsocket"]

[[package]]
name = "nbclient"
version = "0.7.0"
description = "A client library for executing notebooks. Formerly nbconvert's ExecutePreprocessor."
category = "main"
optional = false
python-versions = ">=3.7.0"

[package.dependencies]
jupyter-client = ">=6.1.5"
nbformat = ">=5.0"
nest-asyncio = "*"
traitlets = ">=5.2.2"

[package.extras]
test = ["xmltodict", "twine (>=1.11.0)", "testpath", "setuptools (>=60.0)", "pytest-cov (>=2.6.1)", "pytest-asyncio", "pytest (>=4.1)", "pre-commit", "pip (>=18.1)", "nbconvert", "mypy", "ipywidgets", "ipython", "ipykernel", "flake8", "check-manifest", "black"]
sphinx = ["sphinx-book-theme", "Sphinx (>=1.7)", "myst-parser", "moto", "mock", "autodoc-traits"]

[[package]]
name = "nbconvert"
version = "7.2.1"
description = "Converting Jupyter Notebooks"
category = "main"
optional = false
python-versions = ">=3.7"

[package.dependencies]
beautifulsoup4 = "*"
bleach = "*"
defusedxml = "*"
importlib-metadata = {version = ">=3.6", markers = "python_version < \"3.10\""}
jinja2 = ">=3.0"
jupyter-core = ">=4.7"
jupyterlab-pygments = "*"
markupsafe = ">=2.0"
mistune = ">=2.0.3,<3"
nbclient = ">=0.5.0"
nbformat = ">=5.1"
packaging = "*"
pandocfilters = ">=1.4.1"
pygments = ">=2.4.1"
tinycss2 = "*"
traitlets = ">=5.0"

[package.extras]
all = ["ipykernel", "ipython", "ipywidgets (>=7)", "myst-parser", "nbsphinx (>=0.2.12)", "pre-commit", "pyppeteer (>=1,<1.1)", "pyqtwebengine (>=5.15)", "pytest", "pytest-cov", "pytest-dependency", "sphinx-rtd-theme", "sphinx (==5.0.2)", "tornado (>=6.1)"]
docs = ["ipython", "myst-parser", "nbsphinx (>=0.2.12)", "sphinx-rtd-theme", "sphinx (==5.0.2)"]
qtpdf = ["pyqtwebengine (>=5.15)"]
qtpng = ["pyqtwebengine (>=5.15)"]
serve = ["tornado (>=6.1)"]
test = ["ipykernel", "ipywidgets (>=7)", "pre-commit", "pyppeteer (>=1,<1.1)", "pytest", "pytest-cov", "pytest-dependency"]
webpdf = ["pyppeteer (>=1,<1.1)"]

[[package]]
name = "nbformat"
version = "5.7.0"
description = "The Jupyter Notebook format"
category = "main"
optional = false
python-versions = ">=3.7"

[package.dependencies]
fastjsonschema = "*"
jsonschema = ">=2.6"
jupyter-core = "*"
traitlets = ">=5.1"

[package.extras]
test = ["check-manifest", "pep440", "pre-commit", "pytest", "testpath"]

[[package]]
name = "nbsphinx"
version = "0.8.9"
description = "Jupyter Notebook Tools for Sphinx"
category = "main"
optional = true
python-versions = ">=3.6"

[package.dependencies]
docutils = "*"
jinja2 = "*"
nbconvert = "!=5.4"
nbformat = "*"
sphinx = ">=1.8"
traitlets = ">=5"

[[package]]
name = "nbstripout"
version = "0.6.1"
description = "Strips outputs from Jupyter and IPython notebooks"
category = "dev"
optional = false
python-versions = ">=3.6"

[package.dependencies]
nbformat = "*"

[[package]]
name = "nest-asyncio"
version = "1.5.6"
description = "Patch asyncio to allow nested event loops"
category = "main"
optional = false
python-versions = ">=3.5"

[[package]]
name = "nodeenv"
version = "1.7.0"
description = "Node.js virtual environment builder"
category = "dev"
optional = false
python-versions = ">=2.7,!=3.0.*,!=3.1.*,!=3.2.*,!=3.3.*,!=3.4.*,!=3.5.*,!=3.6.*"

[[package]]
name = "notebook"
version = "6.5.1"
description = "A web-based notebook environment for interactive computing"
category = "dev"
optional = false
python-versions = ">=3.7"

[package.dependencies]
argon2-cffi = "*"
ipykernel = "*"
ipython-genutils = "*"
jinja2 = "*"
jupyter-client = ">=5.3.4"
jupyter-core = ">=4.6.1"
nbclassic = "0.4.5"
nbconvert = ">=5"
nbformat = "*"
nest-asyncio = ">=1.5"
prometheus-client = "*"
pyzmq = ">=17"
Send2Trash = ">=1.8.0"
terminado = ">=0.8.3"
tornado = ">=6.1"
traitlets = ">=4.2.1"

[package.extras]
docs = ["sphinx", "nbsphinx", "sphinxcontrib-github-alt", "sphinx-rtd-theme", "myst-parser"]
json-logging = ["json-logging"]
test = ["pytest", "coverage", "requests", "testpath", "nbval", "selenium (==4.1.5)", "pytest-cov", "requests-unixsocket"]

[[package]]
name = "notebook-shim"
version = "0.2.0"
description = "A shim layer for notebook traits and config"
category = "dev"
optional = false
python-versions = ">=3.7"

[package.dependencies]
jupyter-server = ">=1.8,<3"

[package.extras]
test = ["pytest-tornasync", "pytest-console-scripts", "pytest"]

[[package]]
name = "nox"
version = "2022.8.7"
description = "Flexible test automation."
category = "dev"
optional = false
python-versions = ">=3.7"

[package.dependencies]
argcomplete = ">=1.9.4,<3.0"
colorlog = ">=2.6.1,<7.0.0"
packaging = ">=20.9"
py = ">=1.4,<2.0.0"
virtualenv = ">=14"

[package.extras]
tox_to_nox = ["tox", "jinja2"]

[[package]]
name = "numpy"
version = "1.23.4"
description = "NumPy is the fundamental package for array computing with Python."
category = "main"
optional = false
python-versions = ">=3.8"

[[package]]
name = "packaging"
version = "21.3"
description = "Core utilities for Python packages"
category = "main"
optional = false
python-versions = ">=3.6"

[package.dependencies]
pyparsing = ">=2.0.2,<3.0.5 || >3.0.5"

[[package]]
name = "pandas"
version = "1.3.5"
description = "Powerful data structures for data analysis, time series, and statistics"
category = "main"
optional = false
python-versions = ">=3.7.1"

[package.dependencies]
numpy = [
    {version = ">=1.17.3", markers = "platform_machine != \"aarch64\" and platform_machine != \"arm64\" and python_version < \"3.10\""},
    {version = ">=1.19.2", markers = "platform_machine == \"aarch64\" and python_version < \"3.10\""},
    {version = ">=1.20.0", markers = "platform_machine == \"arm64\" and python_version < \"3.10\""},
    {version = ">=1.21.0", markers = "python_version >= \"3.10\""},
]
python-dateutil = ">=2.7.3"
pytz = ">=2017.3"

[package.extras]
test = ["hypothesis (>=3.58)", "pytest (>=6.0)", "pytest-xdist"]

[[package]]
name = "pandocfilters"
version = "1.5.0"
description = "Utilities for writing pandoc filters in python"
category = "main"
optional = false
python-versions = ">=2.7, !=3.0.*, !=3.1.*, !=3.2.*, !=3.3.*"

[[package]]
name = "parso"
version = "0.8.3"
description = "A Python Parser"
category = "dev"
optional = false
python-versions = ">=3.6"

[package.extras]
qa = ["flake8 (==3.8.3)", "mypy (==0.782)"]
testing = ["docopt", "pytest (<6.0.0)"]

[[package]]
name = "pathspec"
version = "0.10.1"
description = "Utility library for gitignore style pattern matching of file paths."
category = "dev"
optional = false
python-versions = ">=3.7"

[[package]]
name = "pexpect"
version = "4.8.0"
description = "Pexpect allows easy control of interactive console applications."
category = "dev"
optional = false
python-versions = "*"

[package.dependencies]
ptyprocess = ">=0.5"

[[package]]
name = "pickleshare"
version = "0.7.5"
description = "Tiny 'shelve'-like database with concurrency support"
category = "dev"
optional = false
python-versions = "*"

[[package]]
name = "pillow"
version = "9.2.0"
description = "Python Imaging Library (Fork)"
category = "main"
optional = false
python-versions = ">=3.7"

[package.extras]
docs = ["furo", "olefile", "sphinx (>=2.4)", "sphinx-copybutton", "sphinx-issues (>=3.0.1)", "sphinx-removed-in", "sphinxext-opengraph"]
tests = ["check-manifest", "coverage", "defusedxml", "markdown2", "olefile", "packaging", "pyroma", "pytest", "pytest-cov", "pytest-timeout"]

[[package]]
name = "pkgutil-resolve-name"
version = "1.3.10"
description = "Resolve a name to an object."
category = "main"
optional = false
python-versions = ">=3.6"

[[package]]
name = "platformdirs"
version = "2.5.2"
description = "A small Python module for determining appropriate platform-specific dirs, e.g. a \"user data dir\"."
category = "main"
optional = false
python-versions = ">=3.7"

[package.extras]
docs = ["furo (>=2021.7.5b38)", "proselint (>=0.10.2)", "sphinx-autodoc-typehints (>=1.12)", "sphinx (>=4)"]
test = ["appdirs (==1.4.4)", "pytest-cov (>=2.7)", "pytest-mock (>=3.6)", "pytest (>=6)"]

[[package]]
name = "pluggy"
version = "1.0.0"
description = "plugin and hook calling mechanisms for python"
category = "dev"
optional = false
python-versions = ">=3.6"

[package.extras]
testing = ["pytest-benchmark", "pytest"]
dev = ["tox", "pre-commit"]

[[package]]
name = "plumbum"
version = "1.8.0"
description = "Plumbum: shell combinators library"
category = "dev"
optional = false
python-versions = ">=3.6"

[package.dependencies]
pywin32 = {version = "*", markers = "platform_system == \"Windows\" and platform_python_implementation != \"PyPy\""}

[package.extras]
ssh = ["paramiko"]
docs = ["sphinx-rtd-theme (>=1.0.0)", "Sphinx (>=4.0.0)"]
dev = ["pytest-timeout", "pytest-mock", "pytest-cov", "pytest (>=6.0)", "psutil", "paramiko"]

[[package]]
name = "powerlaw"
version = "1.5"
description = "Toolbox for testing if a probability distribution fits a power law"
category = "main"
optional = false
python-versions = "*"

[package.dependencies]
matplotlib = "*"
mpmath = "*"
numpy = "*"
scipy = "*"

[[package]]
name = "pre-commit"
version = "2.20.0"
description = "A framework for managing and maintaining multi-language pre-commit hooks."
category = "dev"
optional = false
python-versions = ">=3.7"

[package.dependencies]
cfgv = ">=2.0.0"
identify = ">=1.0.0"
nodeenv = ">=0.11.1"
pyyaml = ">=5.1"
toml = "*"
virtualenv = ">=20.0.8"

[[package]]
name = "prometheus-client"
version = "0.15.0"
description = "Python client for the Prometheus monitoring system."
category = "dev"
optional = false
python-versions = ">=3.6"

[package.extras]
twisted = ["twisted"]

[[package]]
name = "prompt-toolkit"
version = "3.0.31"
description = "Library for building powerful interactive command lines in Python"
category = "dev"
optional = false
python-versions = ">=3.6.2"

[package.dependencies]
wcwidth = "*"

[[package]]
name = "psutil"
version = "5.9.2"
description = "Cross-platform lib for process and system monitoring in Python."
category = "dev"
optional = false
python-versions = ">=2.7, !=3.0.*, !=3.1.*, !=3.2.*, !=3.3.*"

[package.extras]
test = ["ipaddress", "mock", "enum34", "pywin32", "wmi"]

[[package]]
name = "ptyprocess"
version = "0.7.0"
description = "Run a subprocess in a pseudo terminal"
category = "dev"
optional = false
python-versions = "*"

[[package]]
name = "pure-eval"
version = "0.2.2"
description = "Safely evaluate AST nodes without side effects"
category = "dev"
optional = false
python-versions = "*"

[package.extras]
tests = ["pytest"]

[[package]]
name = "py"
version = "1.11.0"
description = "library with cross-python path, ini-parsing, io, code, log facilities"
category = "main"
optional = false
python-versions = ">=2.7, !=3.0.*, !=3.1.*, !=3.2.*, !=3.3.*, !=3.4.*"

[[package]]
name = "pycparser"
version = "2.21"
description = "C parser in Python"
category = "main"
optional = false
python-versions = ">=2.7, !=3.0.*, !=3.1.*, !=3.2.*, !=3.3.*"

[[package]]
name = "pydantic"
version = "1.10.2"
description = "Data validation and settings management using python type hints"
category = "main"
optional = false
python-versions = ">=3.7"

[package.dependencies]
typing-extensions = ">=4.1.0"

[package.extras]
dotenv = ["python-dotenv (>=0.10.4)"]
email = ["email-validator (>=1.0.3)"]

[[package]]
name = "pygeos"
version = "0.13"
description = "GEOS wrapped in numpy ufuncs"
category = "main"
optional = false
python-versions = ">=3.6"

[package.dependencies]
numpy = ">=1.13"

[package.extras]
docs = ["sphinx", "numpydoc"]
test = ["pytest"]

[[package]]
name = "pygments"
version = "2.13.0"
description = "Pygments is a syntax highlighting package written in Python."
category = "main"
optional = false
python-versions = ">=3.6"

[package.extras]
plugins = ["importlib-metadata"]

[[package]]
name = "pyinstrument"
version = "4.3.0"
description = "Call stack profiler for Python. Shows you why your code is slow!"
category = "dev"
optional = false
python-versions = ">=3.7"

[package.extras]
jupyter = ["ipython"]

[[package]]
name = "pylint"
version = "2.15.4"
description = "python code static checker"
category = "main"
optional = true
python-versions = ">=3.7.2"

[package.dependencies]
astroid = ">=2.12.11,<=2.14.0-dev0"
colorama = {version = ">=0.4.5", markers = "sys_platform == \"win32\""}
dill = ">=0.2"
isort = ">=4.2.5,<6"
mccabe = ">=0.6,<0.8"
platformdirs = ">=2.2.0"
tomli = {version = ">=1.1.0", markers = "python_version < \"3.11\""}
tomlkit = ">=0.10.1"
typing-extensions = {version = ">=3.10.0", markers = "python_version < \"3.10\""}

[package.extras]
spelling = ["pyenchant (>=3.2,<4.0)"]
testutils = ["gitpython (>3)"]

[[package]]
name = "pyparsing"
version = "3.0.9"
description = "pyparsing module - Classes and methods to define and execute parsing grammars"
category = "main"
optional = false
python-versions = ">=3.6.8"

[package.extras]
diagrams = ["railroad-diagrams", "jinja2"]

[[package]]
name = "pyproj"
version = "3.4.0"
description = "Python interface to PROJ (cartographic projections and coordinate transformations library)"
category = "main"
optional = false
python-versions = ">=3.8"

[package.dependencies]
certifi = "*"

[[package]]
name = "pyrsistent"
version = "0.18.1"
description = "Persistent/Functional/Immutable data structures"
category = "main"
optional = false
python-versions = ">=3.7"

[[package]]
name = "pytest"
version = "7.1.3"
description = "pytest: simple powerful testing with Python"
category = "dev"
optional = false
python-versions = ">=3.7"

[package.dependencies]
attrs = ">=19.2.0"
colorama = {version = "*", markers = "sys_platform == \"win32\""}
iniconfig = "*"
packaging = "*"
pluggy = ">=0.12,<2.0"
py = ">=1.8.2"
tomli = ">=1.0.0"

[package.extras]
testing = ["argcomplete", "hypothesis (>=3.56)", "mock", "nose", "pygments (>=2.7.2)", "requests", "xmlschema"]

[[package]]
name = "pytest-datadir"
version = "1.3.1"
description = "pytest plugin for test data directories and files"
category = "dev"
optional = false
python-versions = ">=2.7, !=3.0.*, !=3.1.*, !=3.2.*, !=3.3.*"

[package.dependencies]
pytest = ">=2.7.0"

[[package]]
name = "pytest-regressions"
version = "2.2.0"
description = "Easy to use fixtures to write regression tests."
category = "dev"
optional = false
python-versions = ">=3.6"

[package.dependencies]
pytest = ">=3.5.0"
pytest-datadir = ">=1.2.0"
pyyaml = "*"

[package.extras]
dev = ["tox", "restructuredtext-lint", "pre-commit", "pillow", "pandas", "numpy", "matplotlib"]

[[package]]
name = "pytest-testmon"
version = "1.4.2"
description = "selects tests affected by changed files and methods"
category = "dev"
optional = false
python-versions = "<3.12,>=3.7"

[package.dependencies]
coverage = ">=6,<7"
pytest = ">=5,<8"

[[package]]
name = "python-dateutil"
version = "2.8.2"
description = "Extensions to the standard Python datetime module"
category = "main"
optional = false
python-versions = "!=3.0.*,!=3.1.*,!=3.2.*,>=2.7"

[package.dependencies]
six = ">=1.5"

[[package]]
name = "python-ternary"
version = "1.0.8"
description = "Make ternary plots in python with matplotlib"
category = "main"
optional = false
python-versions = "*"

[package.dependencies]
matplotlib = ">=2"

[[package]]
name = "pytz"
version = "2022.4"
description = "World timezone definitions, modern and historical"
category = "main"
optional = false
python-versions = "*"

[[package]]
name = "pywin32"
version = "304"
description = "Python for Window Extensions"
category = "main"
optional = false
python-versions = "*"

[[package]]
name = "pywinpty"
version = "2.0.8"
description = "Pseudo terminal support for Windows from Python."
category = "dev"
optional = false
python-versions = ">=3.7"

[[package]]
name = "pyyaml"
version = "6.0"
description = "YAML parser and emitter for Python"
category = "dev"
optional = false
python-versions = ">=3.6"

[[package]]
name = "pyyaml-include"
version = "1.3"
description = "Extending PyYAML with a custom constructor for including YAML files within YAML files"
category = "dev"
optional = false
python-versions = ">=3.5"

[package.dependencies]
PyYAML = ">=5.1,<7.0"

[package.extras]
toml = ["toml"]
all = ["toml"]

[[package]]
name = "pyzmq"
version = "24.0.1"
description = "Python bindings for 0MQ"
category = "main"
optional = false
python-versions = ">=3.6"

[package.dependencies]
cffi = {version = "*", markers = "implementation_name == \"pypy\""}
py = {version = "*", markers = "implementation_name == \"pypy\""}

[[package]]
name = "questionary"
version = "1.10.0"
description = "Python library to build pretty command line user prompts ⭐️"
category = "dev"
optional = false
python-versions = ">=3.6,<4.0"

[package.dependencies]
prompt_toolkit = ">=2.0,<4.0"

[package.extras]
docs = ["sphinx-autodoc-typehints (>=1.11.1,<2.0.0)", "sphinx-copybutton (>=0.3.1,<0.4.0)", "sphinx-autobuild (>=2020.9.1,<2021.0.0)", "sphinx-rtd-theme (>=0.5.0,<0.6.0)", "Sphinx (>=3.3,<4.0)"]

[[package]]
name = "requests"
version = "2.28.1"
description = "Python HTTP for Humans."
category = "main"
optional = false
python-versions = ">=3.7, <4"

[package.dependencies]
certifi = ">=2017.4.17"
charset-normalizer = ">=2,<3"
idna = ">=2.5,<4"
urllib3 = ">=1.21.1,<1.27"

[package.extras]
socks = ["PySocks (>=1.5.6,!=1.5.7)"]
use_chardet_on_py3 = ["chardet (>=3.0.2,<6)"]

[[package]]
name = "rich"
version = "11.2.0"
description = "Render rich text, tables, progress bars, syntax highlighting, markdown and more to the terminal"
category = "main"
optional = false
python-versions = ">=3.6.2,<4.0.0"

[package.dependencies]
colorama = ">=0.4.0,<0.5.0"
commonmark = ">=0.9.0,<0.10.0"
pygments = ">=2.6.0,<3.0.0"

[package.extras]
jupyter = ["ipywidgets (>=7.5.1,<8.0.0)"]

[[package]]
name = "rstcheck"
version = "6.1.0"
description = "Checks syntax of reStructuredText and code blocks nested within it"
category = "main"
optional = true
python-versions = ">=3.7,<4.0"

[package.dependencies]
docutils = ">=0.7,<0.19"
pydantic = ">=1.2,<2.0"
rstcheck-core = ">=1.0.2,<2.0.0"
typer = {version = ">=0.4.1,<0.7", extras = ["all"]}
types-docutils = ">=0.18,<0.19"

[package.extras]
sphinx = ["sphinx"]
docs = ["sphinx", "sphinx-autobuild (==2021.3.14)", "m2r2 (>=0.3.2)", "sphinx-rtd-theme (<1)", "sphinx-rtd-dark-mode (>=1.2.4,<2.0.0)", "sphinxcontrib-spelling (>=7.3)", "sphinx-click (>=4.0.3,<5.0.0)"]
toml = ["tomli"]
testing = ["pytest (>=6.0)", "pytest-cov (>=3.0)", "coverage[toml] (>=6.0)", "coverage-conditional-plugin (>=0.5)", "pytest-sugar (>=0.9.5)", "pytest-randomly (>=3.0)"]

[[package]]
name = "rstcheck-core"
version = "1.0.2"
description = "Checks syntax of reStructuredText and code blocks nested within it"
category = "main"
optional = true
python-versions = ">=3.7,<4.0"

[package.dependencies]
docutils = ">=0.7,<0.19"
pydantic = ">=1.2,<2.0"
types-docutils = ">=0.18,<0.19"

[package.extras]
docs = ["sphinxcontrib-spelling (>=7.3)", "sphinxcontrib-apidoc (>=0.3)", "sphinx-autodoc-typehints (>=1.15)", "sphinx-rtd-dark-mode (>=1.2.4,<2.0.0)", "sphinx-rtd-theme (<1)", "m2r2 (>=0.3.2)", "sphinx-autobuild (==2021.3.14)", "sphinx (>=4.0,<6.0)"]
testing = ["mock (>=4.0)", "pytest-mock (>=3.7)", "pytest-randomly (>=3.0)", "coverage-conditional-plugin (>=0.5)", "coverage[toml] (>=6.0)", "pytest-cov (>=3.0)", "pytest (>=6.0)"]
toml = ["tomli (>=2.0,<3.0)"]
sphinx = ["sphinx (>=4.0,<6.0)"]

[[package]]
name = "scikit-learn"
version = "1.1.2"
description = "A set of python modules for machine learning and data mining"
category = "main"
optional = false
python-versions = ">=3.8"

[package.dependencies]
joblib = ">=1.0.0"
numpy = ">=1.17.3"
scipy = ">=1.3.2"
threadpoolctl = ">=2.0.0"

[package.extras]
tests = ["numpydoc (>=1.2.0)", "pyamg (>=4.0.0)", "mypy (>=0.961)", "black (>=22.3.0)", "flake8 (>=3.8.2)", "pytest-cov (>=2.9.0)", "pytest (>=5.0.1)", "pandas (>=1.0.5)", "scikit-image (>=0.16.2)", "matplotlib (>=3.1.2)"]
examples = ["seaborn (>=0.9.0)", "pandas (>=1.0.5)", "scikit-image (>=0.16.2)", "matplotlib (>=3.1.2)"]
docs = ["sphinxext-opengraph (>=0.4.2)", "sphinx-prompt (>=1.3.0)", "Pillow (>=7.1.2)", "numpydoc (>=1.2.0)", "sphinx-gallery (>=0.7.0)", "sphinx (>=4.0.1)", "memory-profiler (>=0.57.0)", "seaborn (>=0.9.0)", "pandas (>=1.0.5)", "scikit-image (>=0.16.2)", "matplotlib (>=3.1.2)"]
benchmark = ["memory-profiler (>=0.57.0)", "pandas (>=1.0.5)", "matplotlib (>=3.1.2)"]

[[package]]
name = "scipy"
version = "1.9.2"
description = "Fundamental algorithms for scientific computing in Python"
category = "main"
optional = false
python-versions = ">=3.8"

[package.dependencies]
numpy = ">=1.18.5,<1.26.0"

[package.extras]
test = ["pytest", "pytest-cov", "pytest-xdist", "asv", "mpmath", "gmpy2", "threadpoolctl", "scikit-umfpack"]
doc = ["sphinx (!=4.1.0)", "pydata-sphinx-theme (==0.9.0)", "sphinx-panels (>=0.5.2)", "matplotlib (>2)", "numpydoc", "sphinx-tabs"]
dev = ["mypy", "typing-extensions", "pycodestyle", "flake8"]

[[package]]
name = "seaborn"
version = "0.12.0"
description = "Statistical data visualization"
category = "main"
optional = false
python-versions = ">=3.7"

[package.dependencies]
matplotlib = ">=3.1"
numpy = ">=1.17"
pandas = ">=0.25"

[package.extras]
stats = ["statsmodels (>=0.10)", "scipy (>=1.3)"]

[[package]]
name = "send2trash"
version = "1.8.0"
description = "Send file to trash natively under Mac OS X, Windows and Linux."
category = "dev"
optional = false
python-versions = "*"

[package.extras]
nativelib = ["pyobjc-framework-cocoa", "pywin32"]
objc = ["pyobjc-framework-cocoa"]
win32 = ["pywin32"]

[[package]]
name = "setuptools-scm"
version = "7.0.5"
description = "the blessed package to manage your versions by scm tags"
category = "main"
optional = false
python-versions = ">=3.7"

[package.dependencies]
packaging = ">=20.0"
tomli = ">=1.0.0"
typing-extensions = "*"

[package.extras]
test = ["pytest (>=6.2)", "virtualenv (>20)"]
toml = ["setuptools (>=42)"]

[[package]]
name = "shapely"
version = "1.8.5.post1"
description = "Geometric objects, predicates, and operations"
category = "main"
optional = false
python-versions = ">=3.6"

[package.extras]
all = ["pytest", "pytest-cov", "numpy"]
test = ["pytest", "pytest-cov"]
vectorized = ["numpy"]

[[package]]
name = "shellingham"
version = "1.5.0"
description = "Tool to Detect Surrounding Shell"
category = "main"
optional = true
python-versions = ">=3.4"

[[package]]
name = "six"
version = "1.16.0"
description = "Python 2 and 3 compatibility utilities"
category = "main"
optional = false
python-versions = ">=2.7, !=3.0.*, !=3.1.*, !=3.2.*"

[[package]]
name = "sniffio"
version = "1.3.0"
description = "Sniff out which async library your code is running under"
category = "dev"
optional = false
python-versions = ">=3.7"

[[package]]
name = "snowballstemmer"
version = "2.2.0"
description = "This package provides 29 stemmers for 28 languages generated from Snowball algorithms."
category = "main"
optional = true
python-versions = "*"

[[package]]
name = "sortedcontainers"
version = "2.4.0"
description = "Sorted Containers -- Sorted List, Sorted Dict, Sorted Set"
category = "dev"
optional = false
python-versions = "*"

[[package]]
name = "soupsieve"
version = "2.3.2.post1"
description = "A modern CSS selector implementation for Beautiful Soup."
category = "main"
optional = false
python-versions = ">=3.6"

[[package]]
name = "sphinx"
version = "5.3.0"
description = "Python documentation generator"
category = "main"
optional = true
python-versions = ">=3.6"

[package.dependencies]
alabaster = ">=0.7,<0.8"
babel = ">=2.9"
colorama = {version = ">=0.4.5", markers = "sys_platform == \"win32\""}
docutils = ">=0.14,<0.20"
imagesize = ">=1.3"
importlib-metadata = {version = ">=4.8", markers = "python_version < \"3.10\""}
Jinja2 = ">=3.0"
packaging = ">=21.0"
Pygments = ">=2.12"
requests = ">=2.5.0"
snowballstemmer = ">=2.0"
sphinxcontrib-applehelp = "*"
sphinxcontrib-devhelp = "*"
sphinxcontrib-htmlhelp = ">=2.0.0"
sphinxcontrib-jsmath = "*"
sphinxcontrib-qthelp = "*"
sphinxcontrib-serializinghtml = ">=1.1.5"

[package.extras]
docs = ["sphinxcontrib-websupport"]
lint = ["flake8 (>=3.5.0)", "flake8-comprehensions", "flake8-bugbear", "flake8-simplify", "isort", "mypy (>=0.981)", "sphinx-lint", "docutils-stubs", "types-typed-ast", "types-requests"]
test = ["pytest (>=4.6)", "html5lib", "typed-ast", "cython"]

[[package]]
name = "sphinx-autobuild"
version = "2021.3.14"
description = "Rebuild Sphinx documentation on changes, with live-reload in the browser."
category = "main"
optional = true
python-versions = ">=3.6"

[package.dependencies]
colorama = "*"
livereload = "*"
sphinx = "*"

[package.extras]
test = ["pytest-cov", "pytest"]

[[package]]
name = "sphinx-autodoc-typehints"
version = "1.19.4"
description = "Type hints (PEP 484) support for the Sphinx autodoc extension"
category = "main"
optional = true
python-versions = ">=3.7"

[package.dependencies]
sphinx = ">=5.2.1"

[package.extras]
docs = ["furo (>=2022.9.15)", "sphinx-autodoc-typehints (>=1.19.3)", "sphinx (>=5.2.1)"]
testing = ["covdefaults (>=2.2)", "coverage (>=6.4.4)", "diff-cover (>=7.0.1)", "nptyping (>=2.3.1)", "pytest-cov (>=3)", "pytest (>=7.1.3)", "sphobjinv (>=2.2.2)", "typing-extensions (>=4.3)"]
type-comment = ["typed-ast (>=1.5.4)"]

[[package]]
name = "sphinx-gallery"
version = "0.11.1"
description = "A Sphinx extension that builds an HTML version of any Python script and puts it into an examples gallery."
category = "main"
optional = true
python-versions = ">=3.7"

[package.dependencies]
sphinx = ">=3"

[[package]]
name = "sphinx-rtd-theme"
version = "1.0.0"
description = "Read the Docs theme for Sphinx"
category = "main"
optional = true
python-versions = ">=2.7,!=3.0.*,!=3.1.*,!=3.2.*,!=3.3.*"

[package.dependencies]
docutils = "<0.18"
sphinx = ">=1.6"

[package.extras]
dev = ["bump2version", "sphinxcontrib-httpdomain", "transifex-client"]

[[package]]
name = "sphinxcontrib-applehelp"
version = "1.0.2"
description = "sphinxcontrib-applehelp is a sphinx extension which outputs Apple help books"
category = "main"
optional = true
python-versions = ">=3.5"

[package.extras]
test = ["pytest"]
lint = ["docutils-stubs", "mypy", "flake8"]

[[package]]
name = "sphinxcontrib-devhelp"
version = "1.0.2"
description = "sphinxcontrib-devhelp is a sphinx extension which outputs Devhelp document."
category = "main"
optional = true
python-versions = ">=3.5"

[package.extras]
test = ["pytest"]
lint = ["docutils-stubs", "mypy", "flake8"]

[[package]]
name = "sphinxcontrib-htmlhelp"
version = "2.0.0"
description = "sphinxcontrib-htmlhelp is a sphinx extension which renders HTML help files"
category = "main"
optional = true
python-versions = ">=3.6"

[package.extras]
test = ["html5lib", "pytest"]
lint = ["docutils-stubs", "mypy", "flake8"]

[[package]]
name = "sphinxcontrib-jsmath"
version = "1.0.1"
description = "A sphinx extension which renders display math in HTML via JavaScript"
category = "main"
optional = true
python-versions = ">=3.5"

[package.extras]
test = ["mypy", "flake8", "pytest"]

[[package]]
name = "sphinxcontrib-qthelp"
version = "1.0.3"
description = "sphinxcontrib-qthelp is a sphinx extension which outputs QtHelp document."
category = "main"
optional = true
python-versions = ">=3.5"

[package.extras]
test = ["pytest"]
lint = ["docutils-stubs", "mypy", "flake8"]

[[package]]
name = "sphinxcontrib-serializinghtml"
version = "1.1.5"
description = "sphinxcontrib-serializinghtml is a sphinx extension which outputs \"serialized\" HTML files (json and pickle)."
category = "main"
optional = true
python-versions = ">=3.5"

[package.extras]
test = ["pytest"]
lint = ["docutils-stubs", "mypy", "flake8"]

[[package]]
name = "stack-data"
version = "0.5.1"
description = "Extract data from python stack frames and tracebacks for informative displays"
category = "dev"
optional = false
python-versions = "*"

[package.dependencies]
asttokens = "*"
executing = "*"
pure-eval = "*"

[package.extras]
tests = ["cython", "littleutils", "pygments", "typeguard", "pytest"]

[[package]]
name = "terminado"
version = "0.16.0"
description = "Tornado websocket backend for the Xterm.js Javascript terminal emulator library."
category = "dev"
optional = false
python-versions = ">=3.7"

[package.dependencies]
ptyprocess = {version = "*", markers = "os_name != \"nt\""}
pywinpty = {version = ">=1.1.0", markers = "os_name == \"nt\""}
tornado = ">=6.1.0"

[package.extras]
test = ["pre-commit", "pytest-timeout", "pytest (>=6.0)"]

[[package]]
name = "threadpoolctl"
version = "3.1.0"
description = "threadpoolctl"
category = "main"
optional = false
python-versions = ">=3.6"

[[package]]
name = "tinycss2"
version = "1.2.1"
description = "A tiny CSS parser"
category = "main"
optional = false
python-versions = ">=3.7"

[package.dependencies]
webencodings = ">=0.4"

[package.extras]
test = ["flake8", "isort", "pytest"]
doc = ["sphinx-rtd-theme", "sphinx"]

[[package]]
name = "toml"
version = "0.10.2"
description = "Python Library for Tom's Obvious, Minimal Language"
category = "dev"
optional = false
python-versions = ">=2.6, !=3.0.*, !=3.1.*, !=3.2.*"

[[package]]
name = "tomli"
version = "2.0.1"
description = "A lil' TOML parser"
category = "main"
optional = false
python-versions = ">=3.7"

[[package]]
name = "tomlkit"
version = "0.11.5"
description = "Style preserving TOML library"
category = "main"
optional = true
python-versions = ">=3.6,<4.0"

[[package]]
name = "tornado"
version = "6.2"
description = "Tornado is a Python web framework and asynchronous networking library, originally developed at FriendFeed."
category = "main"
optional = false
python-versions = ">= 3.7"

[[package]]
name = "traitlets"
version = "5.4.0"
description = ""
category = "main"
optional = false
python-versions = ">=3.7"

[package.extras]
test = ["pre-commit", "pytest"]

[[package]]
name = "typer"
version = "0.4.2"
description = "Typer, build great CLIs. Easy to code. Based on Python type hints."
category = "main"
optional = false
python-versions = ">=3.6"

[package.dependencies]
click = ">=7.1.1,<9.0.0"
colorama = {version = ">=0.4.3,<0.5.0", optional = true, markers = "extra == \"all\""}
shellingham = {version = ">=1.3.0,<2.0.0", optional = true, markers = "extra == \"all\""}

[package.extras]
test = ["isort (>=5.0.6,<6.0.0)", "black (>=22.3.0,<23.0.0)", "mypy (==0.910)", "pytest-sugar (>=0.9.4,<0.10.0)", "pytest-xdist (>=1.32.0,<2.0.0)", "coverage (>=5.2,<6.0)", "pytest-cov (>=2.10.0,<3.0.0)", "pytest (>=4.4.0,<5.4.0)", "shellingham (>=1.3.0,<2.0.0)"]
doc = ["mdx-include (>=1.4.1,<2.0.0)", "mkdocs-material (>=8.1.4,<9.0.0)", "mkdocs (>=1.1.2,<2.0.0)"]
dev = ["pre-commit (>=2.17.0,<3.0.0)", "flake8 (>=3.8.3,<4.0.0)", "autoflake (>=1.3.1,<2.0.0)"]
all = ["shellingham (>=1.3.0,<2.0.0)", "colorama (>=0.4.3,<0.5.0)"]

[[package]]
name = "types-docutils"
version = "0.18.3"
description = "Typing stubs for docutils"
category = "main"
optional = true
python-versions = "*"

[[package]]
name = "typing-extensions"
version = "4.4.0"
description = "Backported and Experimental Type Hints for Python 3.7+"
category = "main"
optional = false
python-versions = ">=3.7"

[[package]]
name = "urllib3"
version = "1.26.12"
description = "HTTP library with thread-safe connection pooling, file post, and more."
category = "main"
optional = false
python-versions = ">=2.7, !=3.0.*, !=3.1.*, !=3.2.*, !=3.3.*, !=3.4.*, !=3.5.*, <4"

[package.extras]
brotli = ["brotlicffi (>=0.8.0)", "brotli (>=1.0.9)", "brotlipy (>=0.6.0)"]
secure = ["pyOpenSSL (>=0.14)", "cryptography (>=1.3.4)", "idna (>=2.0.0)", "certifi", "urllib3-secure-extra", "ipaddress"]
socks = ["PySocks (>=1.5.6,!=1.5.7,<2.0)"]

[[package]]
name = "virtualenv"
version = "20.16.5"
description = "Virtual Python Environment builder"
category = "dev"
optional = false
python-versions = ">=3.6"

[package.dependencies]
distlib = ">=0.3.5,<1"
filelock = ">=3.4.1,<4"
platformdirs = ">=2.4,<3"

[package.extras]
docs = ["proselint (>=0.13)", "sphinx (>=5.1.1)", "sphinx-argparse (>=0.3.1)", "sphinx-rtd-theme (>=1)", "towncrier (>=21.9)"]
testing = ["coverage (>=6.2)", "coverage-enable-subprocess (>=1)", "flaky (>=3.7)", "packaging (>=21.3)", "pytest (>=7.0.1)", "pytest-env (>=0.6.2)", "pytest-freezegun (>=0.4.2)", "pytest-mock (>=3.6.1)", "pytest-randomly (>=3.10.3)", "pytest-timeout (>=2.1)"]

[[package]]
name = "wcwidth"
version = "0.2.5"
description = "Measures the displayed width of unicode strings in a terminal"
category = "dev"
optional = false
python-versions = "*"

[[package]]
name = "webencodings"
version = "0.5.1"
description = "Character encoding aliases for legacy web content"
category = "main"
optional = false
python-versions = "*"

[[package]]
name = "websocket-client"
version = "1.4.1"
description = "WebSocket client for Python with low level API options"
category = "dev"
optional = false
python-versions = ">=3.7"

[package.extras]
docs = ["Sphinx (>=3.4)", "sphinx-rtd-theme (>=0.5)"]
optional = ["python-socks", "wsaccel"]
test = ["websockets"]

[[package]]
name = "wrapt"
version = "1.14.1"
description = "Module for decorators, wrappers and monkey patching."
category = "main"
optional = true
python-versions = "!=3.0.*,!=3.1.*,!=3.2.*,!=3.3.*,!=3.4.*,>=2.7"

[[package]]
name = "zipp"
version = "3.9.0"
description = "Backport of pathlib-compatible object wrapper for zip files"
category = "main"
optional = false
python-versions = ">=3.7"

[package.extras]
docs = ["sphinx (>=3.5)", "jaraco.packaging (>=9)", "rst.linker (>=1.9)", "furo", "jaraco.tidelift (>=1.4)"]
testing = ["pytest (>=6)", "pytest-checkdocs (>=2.4)", "pytest-flake8", "flake8 (<5)", "pytest-cov", "pytest-enabler (>=1.3)", "jaraco.itertools", "func-timeout", "jaraco.functools", "more-itertools", "pytest-black (>=0.3.7)", "pytest-mypy (>=0.9.1)"]

[extras]
coverage = ["coverage", "coverage-badge"]
docs = ["sphinx", "sphinx-rtd-theme", "nbsphinx", "sphinx-gallery", "sphinx-autodoc-typehints", "sphinx-autobuild"]
lint = ["pylint", "rstcheck", "sphinx", "markupsafe"]
typecheck = ["mypy"]

[metadata]
lock-version = "1.1"
python-versions = ">=3.8,<3.12"
<<<<<<< HEAD
content-hash = "61242333251a71840e9501da2f6e4d95bc49028534f5f74927bd75e81a12a40c"
=======
content-hash = "c76a647cad572f417222987664e95e876cb9277e1abdb613d7f57b2f6498c565"
>>>>>>> ba5a98a6

[metadata.files]
alabaster = []
anyio = []
appnope = []
argcomplete = []
argon2-cffi = []
argon2-cffi-bindings = []
astroid = [
    {file = "astroid-2.12.11-py3-none-any.whl", hash = "sha256:867a756bbf35b7bc07b35bfa6522acd01f91ad9919df675e8428072869792dce"},
    {file = "astroid-2.12.11.tar.gz", hash = "sha256:2df4f9980c4511474687895cbfdb8558293c1a826d9118bb09233d7c2bff1c83"},
]
asttokens = []
attrs = []
babel = []
backcall = []
beautifulsoup4 = []
bleach = []
certifi = [
    {file = "certifi-2022.9.24-py3-none-any.whl", hash = "sha256:90c1a32f1d68f940488354e36370f6cca89f0f106db09518524c88d6ed83f382"},
    {file = "certifi-2022.9.24.tar.gz", hash = "sha256:0d9c601124e5a6ba9712dbc60d9c53c21e34f5f641fe83002317394311bdce14"},
]
cffi = []
cfgv = []
charset-normalizer = []
click = []
click-plugins = []
cligj = []
cloudpickle = []
colorama = []
colorlog = [
    {file = "colorlog-6.7.0-py2.py3-none-any.whl", hash = "sha256:0d33ca236784a1ba3ff9c532d4964126d8a2c44f1f0cb1d2b0728196f512f662"},
    {file = "colorlog-6.7.0.tar.gz", hash = "sha256:bd94bd21c1e13fac7bd3153f4bc3a7dc0eb0974b8bc2fdf1a989e474f6e582e5"},
]
commonmark = []
contourpy = []
copier = [
    {file = "copier-7.0.1-py3-none-any.whl", hash = "sha256:c969890db6f1f69db02239f094458a91e36c22248d2952a03e75ac2460179c98"},
    {file = "copier-7.0.1.tar.gz", hash = "sha256:3d81916dad27d003674070b365bfcd965eb69d5a97920b226d6db88a6e7193d6"},
]
coverage = [
    {file = "coverage-6.5.0-cp310-cp310-macosx_10_9_x86_64.whl", hash = "sha256:ef8674b0ee8cc11e2d574e3e2998aea5df5ab242e012286824ea3c6970580e53"},
    {file = "coverage-6.5.0-cp310-cp310-macosx_11_0_arm64.whl", hash = "sha256:784f53ebc9f3fd0e2a3f6a78b2be1bd1f5575d7863e10c6e12504f240fd06660"},
    {file = "coverage-6.5.0-cp310-cp310-manylinux_2_17_aarch64.manylinux2014_aarch64.whl", hash = "sha256:b4a5be1748d538a710f87542f22c2cad22f80545a847ad91ce45e77417293eb4"},
    {file = "coverage-6.5.0-cp310-cp310-manylinux_2_5_i686.manylinux1_i686.manylinux_2_17_i686.manylinux2014_i686.whl", hash = "sha256:83516205e254a0cb77d2d7bb3632ee019d93d9f4005de31dca0a8c3667d5bc04"},
    {file = "coverage-6.5.0-cp310-cp310-manylinux_2_5_x86_64.manylinux1_x86_64.manylinux_2_17_x86_64.manylinux2014_x86_64.whl", hash = "sha256:af4fffaffc4067232253715065e30c5a7ec6faac36f8fc8d6f64263b15f74db0"},
    {file = "coverage-6.5.0-cp310-cp310-musllinux_1_1_aarch64.whl", hash = "sha256:97117225cdd992a9c2a5515db1f66b59db634f59d0679ca1fa3fe8da32749cae"},
    {file = "coverage-6.5.0-cp310-cp310-musllinux_1_1_i686.whl", hash = "sha256:a1170fa54185845505fbfa672f1c1ab175446c887cce8212c44149581cf2d466"},
    {file = "coverage-6.5.0-cp310-cp310-musllinux_1_1_x86_64.whl", hash = "sha256:11b990d520ea75e7ee8dcab5bc908072aaada194a794db9f6d7d5cfd19661e5a"},
    {file = "coverage-6.5.0-cp310-cp310-win32.whl", hash = "sha256:5dbec3b9095749390c09ab7c89d314727f18800060d8d24e87f01fb9cfb40b32"},
    {file = "coverage-6.5.0-cp310-cp310-win_amd64.whl", hash = "sha256:59f53f1dc5b656cafb1badd0feb428c1e7bc19b867479ff72f7a9dd9b479f10e"},
    {file = "coverage-6.5.0-cp311-cp311-macosx_10_9_x86_64.whl", hash = "sha256:4a5375e28c5191ac38cca59b38edd33ef4cc914732c916f2929029b4bfb50795"},
    {file = "coverage-6.5.0-cp311-cp311-manylinux_2_17_aarch64.manylinux2014_aarch64.whl", hash = "sha256:c4ed2820d919351f4167e52425e096af41bfabacb1857186c1ea32ff9983ed75"},
    {file = "coverage-6.5.0-cp311-cp311-manylinux_2_5_i686.manylinux1_i686.manylinux_2_17_i686.manylinux2014_i686.whl", hash = "sha256:33a7da4376d5977fbf0a8ed91c4dffaaa8dbf0ddbf4c8eea500a2486d8bc4d7b"},
    {file = "coverage-6.5.0-cp311-cp311-manylinux_2_5_x86_64.manylinux1_x86_64.manylinux_2_17_x86_64.manylinux2014_x86_64.whl", hash = "sha256:a8fb6cf131ac4070c9c5a3e21de0f7dc5a0fbe8bc77c9456ced896c12fcdad91"},
    {file = "coverage-6.5.0-cp311-cp311-musllinux_1_1_aarch64.whl", hash = "sha256:a6b7d95969b8845250586f269e81e5dfdd8ff828ddeb8567a4a2eaa7313460c4"},
    {file = "coverage-6.5.0-cp311-cp311-musllinux_1_1_i686.whl", hash = "sha256:1ef221513e6f68b69ee9e159506d583d31aa3567e0ae84eaad9d6ec1107dddaa"},
    {file = "coverage-6.5.0-cp311-cp311-musllinux_1_1_x86_64.whl", hash = "sha256:cca4435eebea7962a52bdb216dec27215d0df64cf27fc1dd538415f5d2b9da6b"},
    {file = "coverage-6.5.0-cp311-cp311-win32.whl", hash = "sha256:98e8a10b7a314f454d9eff4216a9a94d143a7ee65018dd12442e898ee2310578"},
    {file = "coverage-6.5.0-cp311-cp311-win_amd64.whl", hash = "sha256:bc8ef5e043a2af066fa8cbfc6e708d58017024dc4345a1f9757b329a249f041b"},
    {file = "coverage-6.5.0-cp37-cp37m-macosx_10_9_x86_64.whl", hash = "sha256:4433b90fae13f86fafff0b326453dd42fc9a639a0d9e4eec4d366436d1a41b6d"},
    {file = "coverage-6.5.0-cp37-cp37m-manylinux_2_17_aarch64.manylinux2014_aarch64.whl", hash = "sha256:f4f05d88d9a80ad3cac6244d36dd89a3c00abc16371769f1340101d3cb899fc3"},
    {file = "coverage-6.5.0-cp37-cp37m-manylinux_2_5_i686.manylinux1_i686.manylinux_2_17_i686.manylinux2014_i686.whl", hash = "sha256:94e2565443291bd778421856bc975d351738963071e9b8839ca1fc08b42d4bef"},
    {file = "coverage-6.5.0-cp37-cp37m-manylinux_2_5_x86_64.manylinux1_x86_64.manylinux_2_17_x86_64.manylinux2014_x86_64.whl", hash = "sha256:027018943386e7b942fa832372ebc120155fd970837489896099f5cfa2890f79"},
    {file = "coverage-6.5.0-cp37-cp37m-musllinux_1_1_aarch64.whl", hash = "sha256:255758a1e3b61db372ec2736c8e2a1fdfaf563977eedbdf131de003ca5779b7d"},
    {file = "coverage-6.5.0-cp37-cp37m-musllinux_1_1_i686.whl", hash = "sha256:851cf4ff24062c6aec510a454b2584f6e998cada52d4cb58c5e233d07172e50c"},
    {file = "coverage-6.5.0-cp37-cp37m-musllinux_1_1_x86_64.whl", hash = "sha256:12adf310e4aafddc58afdb04d686795f33f4d7a6fa67a7a9d4ce7d6ae24d949f"},
    {file = "coverage-6.5.0-cp37-cp37m-win32.whl", hash = "sha256:b5604380f3415ba69de87a289a2b56687faa4fe04dbee0754bfcae433489316b"},
    {file = "coverage-6.5.0-cp37-cp37m-win_amd64.whl", hash = "sha256:4a8dbc1f0fbb2ae3de73eb0bdbb914180c7abfbf258e90b311dcd4f585d44bd2"},
    {file = "coverage-6.5.0-cp38-cp38-macosx_10_9_x86_64.whl", hash = "sha256:d900bb429fdfd7f511f868cedd03a6bbb142f3f9118c09b99ef8dc9bf9643c3c"},
    {file = "coverage-6.5.0-cp38-cp38-macosx_11_0_arm64.whl", hash = "sha256:2198ea6fc548de52adc826f62cb18554caedfb1d26548c1b7c88d8f7faa8f6ba"},
    {file = "coverage-6.5.0-cp38-cp38-manylinux_2_17_aarch64.manylinux2014_aarch64.whl", hash = "sha256:6c4459b3de97b75e3bd6b7d4b7f0db13f17f504f3d13e2a7c623786289dd670e"},
    {file = "coverage-6.5.0-cp38-cp38-manylinux_2_5_i686.manylinux1_i686.manylinux_2_17_i686.manylinux2014_i686.whl", hash = "sha256:20c8ac5386253717e5ccc827caad43ed66fea0efe255727b1053a8154d952398"},
    {file = "coverage-6.5.0-cp38-cp38-manylinux_2_5_x86_64.manylinux1_x86_64.manylinux_2_17_x86_64.manylinux2014_x86_64.whl", hash = "sha256:6b07130585d54fe8dff3d97b93b0e20290de974dc8177c320aeaf23459219c0b"},
    {file = "coverage-6.5.0-cp38-cp38-musllinux_1_1_aarch64.whl", hash = "sha256:dbdb91cd8c048c2b09eb17713b0c12a54fbd587d79adcebad543bc0cd9a3410b"},
    {file = "coverage-6.5.0-cp38-cp38-musllinux_1_1_i686.whl", hash = "sha256:de3001a203182842a4630e7b8d1a2c7c07ec1b45d3084a83d5d227a3806f530f"},
    {file = "coverage-6.5.0-cp38-cp38-musllinux_1_1_x86_64.whl", hash = "sha256:e07f4a4a9b41583d6eabec04f8b68076ab3cd44c20bd29332c6572dda36f372e"},
    {file = "coverage-6.5.0-cp38-cp38-win32.whl", hash = "sha256:6d4817234349a80dbf03640cec6109cd90cba068330703fa65ddf56b60223a6d"},
    {file = "coverage-6.5.0-cp38-cp38-win_amd64.whl", hash = "sha256:7ccf362abd726b0410bf8911c31fbf97f09f8f1061f8c1cf03dfc4b6372848f6"},
    {file = "coverage-6.5.0-cp39-cp39-macosx_10_9_x86_64.whl", hash = "sha256:633713d70ad6bfc49b34ead4060531658dc6dfc9b3eb7d8a716d5873377ab745"},
    {file = "coverage-6.5.0-cp39-cp39-macosx_11_0_arm64.whl", hash = "sha256:95203854f974e07af96358c0b261f1048d8e1083f2de9b1c565e1be4a3a48cfc"},
    {file = "coverage-6.5.0-cp39-cp39-manylinux_2_17_aarch64.manylinux2014_aarch64.whl", hash = "sha256:b9023e237f4c02ff739581ef35969c3739445fb059b060ca51771e69101efffe"},
    {file = "coverage-6.5.0-cp39-cp39-manylinux_2_5_i686.manylinux1_i686.manylinux_2_17_i686.manylinux2014_i686.whl", hash = "sha256:265de0fa6778d07de30bcf4d9dc471c3dc4314a23a3c6603d356a3c9abc2dfcf"},
    {file = "coverage-6.5.0-cp39-cp39-manylinux_2_5_x86_64.manylinux1_x86_64.manylinux_2_17_x86_64.manylinux2014_x86_64.whl", hash = "sha256:8f830ed581b45b82451a40faabb89c84e1a998124ee4212d440e9c6cf70083e5"},
    {file = "coverage-6.5.0-cp39-cp39-musllinux_1_1_aarch64.whl", hash = "sha256:7b6be138d61e458e18d8e6ddcddd36dd96215edfe5f1168de0b1b32635839b62"},
    {file = "coverage-6.5.0-cp39-cp39-musllinux_1_1_i686.whl", hash = "sha256:42eafe6778551cf006a7c43153af1211c3aaab658d4d66fa5fcc021613d02518"},
    {file = "coverage-6.5.0-cp39-cp39-musllinux_1_1_x86_64.whl", hash = "sha256:723e8130d4ecc8f56e9a611e73b31219595baa3bb252d539206f7bbbab6ffc1f"},
    {file = "coverage-6.5.0-cp39-cp39-win32.whl", hash = "sha256:d9ecf0829c6a62b9b573c7bb6d4dcd6ba8b6f80be9ba4fc7ed50bf4ac9aecd72"},
    {file = "coverage-6.5.0-cp39-cp39-win_amd64.whl", hash = "sha256:fc2af30ed0d5ae0b1abdb4ebdce598eafd5b35397d4d75deb341a614d333d987"},
    {file = "coverage-6.5.0-pp36.pp37.pp38-none-any.whl", hash = "sha256:1431986dac3923c5945271f169f59c45b8802a114c8f548d611f2015133df77a"},
    {file = "coverage-6.5.0.tar.gz", hash = "sha256:f642e90754ee3e06b0e7e51bce3379590e76b7f76b708e1a71ff043f87025c84"},
]
coverage-badge = []
cycler = []
debugpy = []
decorator = []
defusedxml = []
dill = []
distlib = []
docutils = []
doit = []
dunamai = [
    {file = "dunamai-1.13.2-py3-none-any.whl", hash = "sha256:d64974271c32d40ad097dceac43e411c87ca9f74d22ce55e03b358fa1adf624d"},
    {file = "dunamai-1.13.2.tar.gz", hash = "sha256:3bb079c1a84b3dd04a20071e6c914308caba125af98bcef537cabed1a628d989"},
]
entrypoints = []
exceptiongroup = []
executing = [
    {file = "executing-1.1.1-py2.py3-none-any.whl", hash = "sha256:236ea5f059a38781714a8bfba46a70fad3479c2f552abee3bbafadc57ed111b8"},
    {file = "executing-1.1.1.tar.gz", hash = "sha256:b0d7f8dcc2bac47ce6e39374397e7acecea6fdc380a6d5323e26185d70f38ea8"},
]
fastjsonschema = []
filelock = []
fiona = [
    {file = "Fiona-1.8.22-cp310-cp310-macosx_10_10_x86_64.whl", hash = "sha256:59a3800bc09ebee3516d64d02a8a6818d07ab1573c6096f3ef3468bf9f8f95f8"},
    {file = "Fiona-1.8.22-cp310-cp310-manylinux_2_17_x86_64.manylinux2014_x86_64.whl", hash = "sha256:904793b17aee70ca9c3d582dbf01623eccfdeacd00c5e1a8e421be41f2e43d67"},
    {file = "Fiona-1.8.22-cp36-cp36m-macosx_10_10_x86_64.whl", hash = "sha256:c4aafdd565b3a30bdd78cafae35d4945f6741eef31401c1bb1e166b6262d7539"},
    {file = "Fiona-1.8.22-cp36-cp36m-manylinux_2_17_x86_64.manylinux2014_x86_64.whl", hash = "sha256:3f26c8b6ea9bc92cbd52a4dd83ffd44472450bf92f4e3d4ef2341adc2f35a54d"},
    {file = "Fiona-1.8.22-cp37-cp37m-macosx_10_10_x86_64.whl", hash = "sha256:d47777890aa1d715025abc7a6d6b2a6bb8d2a37cc94c44ce95940b80eda21444"},
    {file = "Fiona-1.8.22-cp37-cp37m-manylinux2014_x86_64.whl", hash = "sha256:e3ed1c0c1c60f710a612aaeb294de54214d228c4ef40e0c1dc159e46f86a9446"},
    {file = "Fiona-1.8.22-cp38-cp38-macosx_10_10_x86_64.whl", hash = "sha256:6ba2294bc6adcbc36229862667aac6b98e6c306e1958caf53b8bfcf9a3b8c77a"},
    {file = "Fiona-1.8.22-cp38-cp38-manylinux_2_17_x86_64.manylinux2014_x86_64.whl", hash = "sha256:b5cad3424b7473eb0e19f17ee45abec92133a694a4b452a278f02e3b8d0f810f"},
    {file = "Fiona-1.8.22-cp39-cp39-macosx_10_10_x86_64.whl", hash = "sha256:ed75dd29c89e0e455e3a322f28cd92f192bcb8fced16e2bfb6422a7f95ffe5e9"},
    {file = "Fiona-1.8.22-cp39-cp39-manylinux_2_17_x86_64.manylinux2014_x86_64.whl", hash = "sha256:89cfcc3bdb4aba7bba1eb552b3866b851334693ab694529803122b21f5927960"},
    {file = "Fiona-1.8.22.tar.gz", hash = "sha256:a82a99ce9b3e7825740157c45c9fb2259d4e92f0a886aaac25f0db40ffe1eea3"},
]
fonttools = [
    {file = "fonttools-4.37.4-py3-none-any.whl", hash = "sha256:afae1b39555f9c3f0ad1f0f1daf678e5ad157e38c8842ecb567951bf1a9b9fd7"},
    {file = "fonttools-4.37.4.zip", hash = "sha256:86918c150c6412798e15a0de6c3e0d061ddefddd00f97b4f7b43dfa867ad315e"},
]
geopandas = [
    {file = "geopandas-0.11.1-py3-none-any.whl", hash = "sha256:f3344937f3866e52996c7e505d56dae78be117dc840cd1c23507da0b33c0af71"},
    {file = "geopandas-0.11.1.tar.gz", hash = "sha256:f0f0c8d0423d30cf81de2056d853145c4362739350a7f8f2d72cc7409ef1eca1"},
]
hypothesis = [
    {file = "hypothesis-6.56.3-py3-none-any.whl", hash = "sha256:802d236d03dbd54e0e1c55c0daa2ec41aeaadc87a4dcbb41421b78bf3f7a7789"},
    {file = "hypothesis-6.56.3.tar.gz", hash = "sha256:15dae5d993339aefa57e00f5cb5a5817ff300eeb661d96d1c9d094eb62b04c9a"},
]
identify = []
idna = []
imagesize = []
importlib-metadata = [
    {file = "importlib_metadata-5.0.0-py3-none-any.whl", hash = "sha256:ddb0e35065e8938f867ed4928d0ae5bf2a53b7773871bfe6bcc7e4fcdc7dea43"},
    {file = "importlib_metadata-5.0.0.tar.gz", hash = "sha256:da31db32b304314d044d3c12c79bd59e307889b287ad12ff387b3500835fc2ab"},
]
importlib-resources = [
    {file = "importlib_resources-5.10.0-py3-none-any.whl", hash = "sha256:ee17ec648f85480d523596ce49eae8ead87d5631ae1551f913c0100b5edd3437"},
    {file = "importlib_resources-5.10.0.tar.gz", hash = "sha256:c01b1b94210d9849f286b86bb51bcea7cd56dde0600d8db721d7b81330711668"},
]
iniconfig = []
ipykernel = [
    {file = "ipykernel-6.16.0-py3-none-any.whl", hash = "sha256:d3d95241cd4dd302fea9d5747b00509b58997356d1f6333c9a074c3eccb78cb3"},
    {file = "ipykernel-6.16.0.tar.gz", hash = "sha256:7fe42c0d58435e971dc15fd42189f20d66bf35f3056bda4f6554271bc1fa3d0d"},
]
ipython = []
ipython-genutils = []
isort = []
iteration-utilities = []
jedi = []
jinja2 = []
jinja2-ansible-filters = []
joblib = []
json5 = []
jsonschema = []
jupyter-client = [
    {file = "jupyter_client-7.4.2-py3-none-any.whl", hash = "sha256:f8929321204d3f0b446401cfadc04ed8226e77002a9e379416df8c252607f695"},
    {file = "jupyter_client-7.4.2.tar.gz", hash = "sha256:b91a9a7b91ac69adf170d98c87917320f6b466e1c5e89b300226ef4047193376"},
]
jupyter-core = []
jupyter-server = [
    {file = "jupyter_server-1.21.0-py3-none-any.whl", hash = "sha256:992531008544d77e05a16251cdfbd0bdff1b1efa14760c79b9cc776ac9214cf1"},
    {file = "jupyter_server-1.21.0.tar.gz", hash = "sha256:d0adca19913a3763359be7f0b8c2ea8bfde356f4b8edd8e3149d7d0fbfaa248b"},
]
jupyterlab = [
    {file = "jupyterlab-3.4.8-py3-none-any.whl", hash = "sha256:4626a0434c76a3a22f11c4efaa1d031d2586367f72cfdbdbff6b08b6ef0060f7"},
    {file = "jupyterlab-3.4.8.tar.gz", hash = "sha256:1fafb8b657005d91603f3c3adfd6d9e8eaf33fdc601537fef09283332efe67cb"},
]
jupyterlab-pygments = []
jupyterlab-server = [
    {file = "jupyterlab_server-2.16.0-py3-none-any.whl", hash = "sha256:c8ce5897f4386b682a03aee840278bb6d132c9ef3b728005be4ea0afb7f73d4f"},
    {file = "jupyterlab_server-2.16.0.tar.gz", hash = "sha256:d1ba342cf7e843ecb2c3a3dfe33de14b835df978aa7b411caaddff95a72bd2ca"},
]
kiwisolver = []
lazy-object-proxy = []
livereload = []
markupsafe = []
matplotlib = [
    {file = "matplotlib-3.6.1-cp310-cp310-macosx_10_12_universal2.whl", hash = "sha256:7730e60e751cfcfe7fcb223cf03c0b979e9a064c239783ad37929d340a364cef"},
    {file = "matplotlib-3.6.1-cp310-cp310-macosx_10_12_x86_64.whl", hash = "sha256:9dd40505ccc526acaf9a5db1b3029e237c64b58f1249983b28a291c2d6a1d0fa"},
    {file = "matplotlib-3.6.1-cp310-cp310-macosx_11_0_arm64.whl", hash = "sha256:85948b303534b69fd771126764cf883fde2af9b003eb5778cb60f3b46f93d3f6"},
    {file = "matplotlib-3.6.1-cp310-cp310-manylinux_2_17_aarch64.manylinux2014_aarch64.whl", hash = "sha256:71eced071825005011cdc64efbae2e2c76b8209c18aa487dedf69796fe4b1e40"},
    {file = "matplotlib-3.6.1-cp310-cp310-manylinux_2_17_i686.manylinux2014_i686.whl", hash = "sha256:220314c2d6b9ca11570d7cd4b841c9f3137546f188336003b9fb8def4dcb804d"},
    {file = "matplotlib-3.6.1-cp310-cp310-manylinux_2_17_x86_64.manylinux2014_x86_64.whl", hash = "sha256:2cc5d726d4d42865f909c5208a7841109d76584950dd0587b01a77cc279d4ab7"},
    {file = "matplotlib-3.6.1-cp310-cp310-win32.whl", hash = "sha256:183bf3ac6a6023ee590aa4b677f391ceed65ec0d6b930901a8483c267bd12995"},
    {file = "matplotlib-3.6.1-cp310-cp310-win_amd64.whl", hash = "sha256:a68b91ac7e6bb26100a540a033f54c95fe06d9c0aa51312c2a52d07d1bde78f4"},
    {file = "matplotlib-3.6.1-cp311-cp311-macosx_10_12_universal2.whl", hash = "sha256:4648f0d79a87bf50ee740058305c91091ee5e1fbb71a7d2f5fe6707bfe328d1c"},
    {file = "matplotlib-3.6.1-cp311-cp311-macosx_10_12_x86_64.whl", hash = "sha256:9403764017d20ff570f7ce973a8b9637f08a6109118f4e0ce6c7493d8849a0d3"},
    {file = "matplotlib-3.6.1-cp311-cp311-macosx_11_0_arm64.whl", hash = "sha256:e4c8b5a243dd29d50289d694e931bd6cb6ae0b5bd654d12c647543d63862540c"},
    {file = "matplotlib-3.6.1-cp311-cp311-manylinux_2_17_aarch64.manylinux2014_aarch64.whl", hash = "sha256:c1effccef0cea2d4da9feeed22079adf6786f92c800a7d0d2ef2104318a1c66c"},
    {file = "matplotlib-3.6.1-cp311-cp311-manylinux_2_17_i686.manylinux2014_i686.whl", hash = "sha256:8dc25473319afabe49150267e54648ac559c33b0fc2a80c8caecfbbc2948a820"},
    {file = "matplotlib-3.6.1-cp311-cp311-manylinux_2_17_x86_64.manylinux2014_x86_64.whl", hash = "sha256:47cb088bbce82ae9fc2edf3c25e56a5c6142ce2553fea2b781679f960a70c207"},
    {file = "matplotlib-3.6.1-cp311-cp311-win32.whl", hash = "sha256:4d3b0e0a4611bd22065bbf47e9b2f689ac9e575bcb850a9f0ae2bbed75cab956"},
    {file = "matplotlib-3.6.1-cp311-cp311-win_amd64.whl", hash = "sha256:e3c116e779fbbf421a9e4d3060db259a9bb486d98f4e3c5a0877c599bd173582"},
    {file = "matplotlib-3.6.1-cp38-cp38-macosx_10_12_universal2.whl", hash = "sha256:565f514dec81a41cbed10eb6011501879695087fc2787fb89423a466508abbbd"},
    {file = "matplotlib-3.6.1-cp38-cp38-macosx_10_12_x86_64.whl", hash = "sha256:05e86446562063d6186ff6d700118c0dbd5dccc403a6187351ee526c48878f10"},
    {file = "matplotlib-3.6.1-cp38-cp38-macosx_11_0_arm64.whl", hash = "sha256:8245e85fd793f58edf29b8a9e3be47e8ecf76ea1a1e8240545f2746181ca5787"},
    {file = "matplotlib-3.6.1-cp38-cp38-manylinux_2_12_i686.manylinux2010_i686.whl", hash = "sha256:1e2c75d5d1ff6b7ef9870360bfa23bea076b8dc0945a60d19453d7619ed9ea8f"},
    {file = "matplotlib-3.6.1-cp38-cp38-manylinux_2_12_x86_64.manylinux2010_x86_64.whl", hash = "sha256:c9756a8e69f6e1f76d47eb42132175b6814da1fbeae0545304c6d0fc2aae252a"},
    {file = "matplotlib-3.6.1-cp38-cp38-manylinux_2_17_aarch64.manylinux2014_aarch64.whl", hash = "sha256:6f5788168da2661b42f7468063b725cc73fdbeeb80f2704cb2d8c415e9a57c50"},
    {file = "matplotlib-3.6.1-cp38-cp38-win32.whl", hash = "sha256:0bab7564aafd5902128d54b68dca04f5755413fb6b502100bb0235a545882c48"},
    {file = "matplotlib-3.6.1-cp38-cp38-win_amd64.whl", hash = "sha256:3c53486278a0629fd892783271dc994b962fba8dfe207445d039e14f1928ea46"},
    {file = "matplotlib-3.6.1-cp39-cp39-macosx_10_12_universal2.whl", hash = "sha256:27337bcb38d5db7430c14f350924542d75416ec1546d5d9d9f39b362b71db3fb"},
    {file = "matplotlib-3.6.1-cp39-cp39-macosx_10_12_x86_64.whl", hash = "sha256:fad858519bd6d52dbfeebdbe04d00dd8e932ed436f1c535e61bcc970a96c11e4"},
    {file = "matplotlib-3.6.1-cp39-cp39-macosx_11_0_arm64.whl", hash = "sha256:4a3d903588b519b38ed085d0ae762a1dcd4b70164617292175cfd91b90d6c415"},
    {file = "matplotlib-3.6.1-cp39-cp39-manylinux_2_17_aarch64.manylinux2014_aarch64.whl", hash = "sha256:87bdbd37d0a41e025879863fe9b17bab15c0421313bc33e77e5e1aa54215c9c5"},
    {file = "matplotlib-3.6.1-cp39-cp39-manylinux_2_17_i686.manylinux2014_i686.whl", hash = "sha256:e632f66218811d4cf8b7a2a649e25ec15406c3c498f72d19e2bcf8377f38445d"},
    {file = "matplotlib-3.6.1-cp39-cp39-manylinux_2_17_x86_64.manylinux2014_x86_64.whl", hash = "sha256:8ddd58324dc9a77e2e56d7b7aea7dbd0575b6f7cd1333c3ca9d388ac70978344"},
    {file = "matplotlib-3.6.1-cp39-cp39-win32.whl", hash = "sha256:12ab21d0cad122f5b23688d453a0280676e7c42f634f0dbd093d15d42d142b1f"},
    {file = "matplotlib-3.6.1-cp39-cp39-win_amd64.whl", hash = "sha256:563896ba269324872ace436a57775dcc8322678a9496b28a8c25cdafa5ec2b92"},
    {file = "matplotlib-3.6.1-pp38-pypy38_pp73-macosx_10_12_x86_64.whl", hash = "sha256:52935b7d4ccbf0dbc9cf454dbb10ca99c11cbe8da9467596b96e5e21fd4dfc5c"},
    {file = "matplotlib-3.6.1-pp38-pypy38_pp73-manylinux_2_17_i686.manylinux2014_i686.whl", hash = "sha256:87027ff7b2edeb14476900261ef04d4beae949e1dfa0a3eb3ad6a6efbf9d0e1d"},
    {file = "matplotlib-3.6.1-pp38-pypy38_pp73-manylinux_2_17_x86_64.manylinux2014_x86_64.whl", hash = "sha256:a4de03085afb3b80fab341afaf8e60dfe06ce439b6dfed55d657cf34a7bc3c40"},
    {file = "matplotlib-3.6.1-pp38-pypy38_pp73-win_amd64.whl", hash = "sha256:b53387d4e59432ff221540a4ffb5ee9669c69417805e4faf0148a00d701c61f9"},
    {file = "matplotlib-3.6.1-pp39-pypy39_pp73-macosx_10_12_x86_64.whl", hash = "sha256:02561141c434154f7bae8e5449909d152367cb40aa57bfb2a27f2748b9c5f95f"},
    {file = "matplotlib-3.6.1-pp39-pypy39_pp73-manylinux_2_17_i686.manylinux2014_i686.whl", hash = "sha256:d0161ebf87518ecfe0980c942d5f0d5df0e080c1746ebaab2027a969967014b7"},
    {file = "matplotlib-3.6.1-pp39-pypy39_pp73-manylinux_2_17_x86_64.manylinux2014_x86_64.whl", hash = "sha256:2469f57e4c5cc0e85eddc7b30995ea9c404a78c0b1856da75d1a5887156ca350"},
    {file = "matplotlib-3.6.1-pp39-pypy39_pp73-win_amd64.whl", hash = "sha256:5f97141e05baf160c3ec125f06ceb2a44c9bb62f42fcb8ee1c05313c73e99432"},
    {file = "matplotlib-3.6.1.tar.gz", hash = "sha256:e2d1b7225666f7e1bcc94c0bc9c587a82e3e8691da4757e357e5c2515222ee37"},
]
matplotlib-inline = []
mccabe = []
mistune = []
mpmath = []
munch = []
mypy = [
    {file = "mypy-0.982-cp310-cp310-macosx_10_9_universal2.whl", hash = "sha256:5085e6f442003fa915aeb0a46d4da58128da69325d8213b4b35cc7054090aed5"},
    {file = "mypy-0.982-cp310-cp310-macosx_10_9_x86_64.whl", hash = "sha256:41fd1cf9bc0e1c19b9af13a6580ccb66c381a5ee2cf63ee5ebab747a4badeba3"},
    {file = "mypy-0.982-cp310-cp310-macosx_11_0_arm64.whl", hash = "sha256:f793e3dd95e166b66d50e7b63e69e58e88643d80a3dcc3bcd81368e0478b089c"},
    {file = "mypy-0.982-cp310-cp310-manylinux_2_17_x86_64.manylinux2014_x86_64.whl", hash = "sha256:86ebe67adf4d021b28c3f547da6aa2cce660b57f0432617af2cca932d4d378a6"},
    {file = "mypy-0.982-cp310-cp310-musllinux_1_1_x86_64.whl", hash = "sha256:175f292f649a3af7082fe36620369ffc4661a71005aa9f8297ea473df5772046"},
    {file = "mypy-0.982-cp310-cp310-win_amd64.whl", hash = "sha256:8ee8c2472e96beb1045e9081de8e92f295b89ac10c4109afdf3a23ad6e644f3e"},
    {file = "mypy-0.982-cp37-cp37m-macosx_10_9_x86_64.whl", hash = "sha256:58f27ebafe726a8e5ccb58d896451dd9a662a511a3188ff6a8a6a919142ecc20"},
    {file = "mypy-0.982-cp37-cp37m-manylinux_2_17_x86_64.manylinux2014_x86_64.whl", hash = "sha256:d6af646bd46f10d53834a8e8983e130e47d8ab2d4b7a97363e35b24e1d588947"},
    {file = "mypy-0.982-cp37-cp37m-musllinux_1_1_x86_64.whl", hash = "sha256:e7aeaa763c7ab86d5b66ff27f68493d672e44c8099af636d433a7f3fa5596d40"},
    {file = "mypy-0.982-cp37-cp37m-win_amd64.whl", hash = "sha256:724d36be56444f569c20a629d1d4ee0cb0ad666078d59bb84f8f887952511ca1"},
    {file = "mypy-0.982-cp38-cp38-macosx_10_9_universal2.whl", hash = "sha256:14d53cdd4cf93765aa747a7399f0961a365bcddf7855d9cef6306fa41de01c24"},
    {file = "mypy-0.982-cp38-cp38-macosx_10_9_x86_64.whl", hash = "sha256:26ae64555d480ad4b32a267d10cab7aec92ff44de35a7cd95b2b7cb8e64ebe3e"},
    {file = "mypy-0.982-cp38-cp38-macosx_11_0_arm64.whl", hash = "sha256:6389af3e204975d6658de4fb8ac16f58c14e1bacc6142fee86d1b5b26aa52bda"},
    {file = "mypy-0.982-cp38-cp38-manylinux_2_17_x86_64.manylinux2014_x86_64.whl", hash = "sha256:7b35ce03a289480d6544aac85fa3674f493f323d80ea7226410ed065cd46f206"},
    {file = "mypy-0.982-cp38-cp38-musllinux_1_1_x86_64.whl", hash = "sha256:c6e564f035d25c99fd2b863e13049744d96bd1947e3d3d2f16f5828864506763"},
    {file = "mypy-0.982-cp38-cp38-win_amd64.whl", hash = "sha256:cebca7fd333f90b61b3ef7f217ff75ce2e287482206ef4a8b18f32b49927b1a2"},
    {file = "mypy-0.982-cp39-cp39-macosx_10_9_universal2.whl", hash = "sha256:a705a93670c8b74769496280d2fe6cd59961506c64f329bb179970ff1d24f9f8"},
    {file = "mypy-0.982-cp39-cp39-macosx_10_9_x86_64.whl", hash = "sha256:75838c649290d83a2b83a88288c1eb60fe7a05b36d46cbea9d22efc790002146"},
    {file = "mypy-0.982-cp39-cp39-macosx_11_0_arm64.whl", hash = "sha256:91781eff1f3f2607519c8b0e8518aad8498af1419e8442d5d0afb108059881fc"},
    {file = "mypy-0.982-cp39-cp39-manylinux_2_17_x86_64.manylinux2014_x86_64.whl", hash = "sha256:eaa97b9ddd1dd9901a22a879491dbb951b5dec75c3b90032e2baa7336777363b"},
    {file = "mypy-0.982-cp39-cp39-musllinux_1_1_x86_64.whl", hash = "sha256:a692a8e7d07abe5f4b2dd32d731812a0175626a90a223d4b58f10f458747dd8a"},
    {file = "mypy-0.982-cp39-cp39-win_amd64.whl", hash = "sha256:eb7a068e503be3543c4bd329c994103874fa543c1727ba5288393c21d912d795"},
    {file = "mypy-0.982-py3-none-any.whl", hash = "sha256:1021c241e8b6e1ca5a47e4d52601274ac078a89845cfde66c6d5f769819ffa1d"},
    {file = "mypy-0.982.tar.gz", hash = "sha256:85f7a343542dc8b1ed0a888cdd34dca56462654ef23aa673907305b260b3d746"},
]
mypy-extensions = []
nbclassic = [
    {file = "nbclassic-0.4.5-py3-none-any.whl", hash = "sha256:07fba5a9e52a6ed7e795b45d300629b2a07a69e5a47398833b7977a7ecc8a3c1"},
    {file = "nbclassic-0.4.5.tar.gz", hash = "sha256:05704c6cdd8301bf52e40ed9fae39e80d6bc5d2d447dc67831c145b4dd928779"},
]
nbclient = [
    {file = "nbclient-0.7.0-py3-none-any.whl", hash = "sha256:434c91385cf3e53084185334d675a0d33c615108b391e260915d1aa8e86661b8"},
    {file = "nbclient-0.7.0.tar.gz", hash = "sha256:a1d844efd6da9bc39d2209bf996dbd8e07bf0f36b796edfabaa8f8a9ab77c3aa"},
]
nbconvert = [
    {file = "nbconvert-7.2.1-py3-none-any.whl", hash = "sha256:50a54366ab53da20e82668818b7b2f3f7b85c0bcd46ec8e18836f12b39180dfa"},
    {file = "nbconvert-7.2.1.tar.gz", hash = "sha256:1e180801205ad831b6e2480c5a03307dfb6327fa5b2f9b156d6fed45f9700686"},
]
nbformat = [
    {file = "nbformat-5.7.0-py3-none-any.whl", hash = "sha256:1b05ec2c552c2f1adc745f4eddce1eac8ca9ffd59bb9fd859e827eaa031319f9"},
    {file = "nbformat-5.7.0.tar.gz", hash = "sha256:1d4760c15c1a04269ef5caf375be8b98dd2f696e5eb9e603ec2bf091f9b0d3f3"},
]
nbsphinx = []
nbstripout = [
    {file = "nbstripout-0.6.1-py2.py3-none-any.whl", hash = "sha256:5ff6eb0debbcd656c4a64db8e082a24fabcfc753a9e8c9f6d786971e8f29e110"},
    {file = "nbstripout-0.6.1.tar.gz", hash = "sha256:9065bcdd1488b386e4f3c081ffc1d48f4513a2f8d8bf4d0d9a28208c5dafe9d3"},
]
nest-asyncio = [
    {file = "nest_asyncio-1.5.6-py3-none-any.whl", hash = "sha256:b9a953fb40dceaa587d109609098db21900182b16440652454a146cffb06e8b8"},
    {file = "nest_asyncio-1.5.6.tar.gz", hash = "sha256:d267cc1ff794403f7df692964d1d2a3fa9418ffea2a3f6859a439ff482fef290"},
]
nodeenv = []
notebook = [
    {file = "notebook-6.5.1-py3-none-any.whl", hash = "sha256:660849b12a1e03f98bfc84ec73422f09a4fdd1af6679c1935b1baf426b864fca"},
    {file = "notebook-6.5.1.tar.gz", hash = "sha256:f69fd3b13df092af3a66c8797fa8ce00608db71cade89105ac4178b8d8d154aa"},
]
notebook-shim = [
    {file = "notebook_shim-0.2.0-py3-none-any.whl", hash = "sha256:481711abddfb2e5305b83cf0efe18475824eb47d1ba9f87f66a8c574b8b5c9e4"},
    {file = "notebook_shim-0.2.0.tar.gz", hash = "sha256:fdb81febb05932c6d19e44e10382ce05469cac5e1b6e99b49be6159ddb5e4804"},
]
nox = []
numpy = [
    {file = "numpy-1.23.4-cp310-cp310-macosx_10_9_x86_64.whl", hash = "sha256:95d79ada05005f6f4f337d3bb9de8a7774f259341c70bc88047a1f7b96a4bcb2"},
    {file = "numpy-1.23.4-cp310-cp310-macosx_11_0_arm64.whl", hash = "sha256:926db372bc4ac1edf81cfb6c59e2a881606b409ddc0d0920b988174b2e2a767f"},
    {file = "numpy-1.23.4-cp310-cp310-manylinux_2_17_aarch64.manylinux2014_aarch64.whl", hash = "sha256:c237129f0e732885c9a6076a537e974160482eab8f10db6292e92154d4c67d71"},
    {file = "numpy-1.23.4-cp310-cp310-manylinux_2_17_x86_64.manylinux2014_x86_64.whl", hash = "sha256:a8365b942f9c1a7d0f0dc974747d99dd0a0cdfc5949a33119caf05cb314682d3"},
    {file = "numpy-1.23.4-cp310-cp310-win32.whl", hash = "sha256:2341f4ab6dba0834b685cce16dad5f9b6606ea8a00e6da154f5dbded70fdc4dd"},
    {file = "numpy-1.23.4-cp310-cp310-win_amd64.whl", hash = "sha256:d331afac87c92373826af83d2b2b435f57b17a5c74e6268b79355b970626e329"},
    {file = "numpy-1.23.4-cp311-cp311-macosx_10_9_x86_64.whl", hash = "sha256:488a66cb667359534bc70028d653ba1cf307bae88eab5929cd707c761ff037db"},
    {file = "numpy-1.23.4-cp311-cp311-macosx_11_0_arm64.whl", hash = "sha256:ce03305dd694c4873b9429274fd41fc7eb4e0e4dea07e0af97a933b079a5814f"},
    {file = "numpy-1.23.4-cp311-cp311-manylinux_2_17_aarch64.manylinux2014_aarch64.whl", hash = "sha256:8981d9b5619569899666170c7c9748920f4a5005bf79c72c07d08c8a035757b0"},
    {file = "numpy-1.23.4-cp311-cp311-manylinux_2_17_x86_64.manylinux2014_x86_64.whl", hash = "sha256:7a70a7d3ce4c0e9284e92285cba91a4a3f5214d87ee0e95928f3614a256a1488"},
    {file = "numpy-1.23.4-cp311-cp311-win32.whl", hash = "sha256:5e13030f8793e9ee42f9c7d5777465a560eb78fa7e11b1c053427f2ccab90c79"},
    {file = "numpy-1.23.4-cp311-cp311-win_amd64.whl", hash = "sha256:7607b598217745cc40f751da38ffd03512d33ec06f3523fb0b5f82e09f6f676d"},
    {file = "numpy-1.23.4-cp38-cp38-macosx_10_9_x86_64.whl", hash = "sha256:7ab46e4e7ec63c8a5e6dbf5c1b9e1c92ba23a7ebecc86c336cb7bf3bd2fb10e5"},
    {file = "numpy-1.23.4-cp38-cp38-macosx_11_0_arm64.whl", hash = "sha256:a8aae2fb3180940011b4862b2dd3756616841c53db9734b27bb93813cd79fce6"},
    {file = "numpy-1.23.4-cp38-cp38-manylinux_2_17_aarch64.manylinux2014_aarch64.whl", hash = "sha256:8c053d7557a8f022ec823196d242464b6955a7e7e5015b719e76003f63f82d0f"},
    {file = "numpy-1.23.4-cp38-cp38-manylinux_2_17_x86_64.manylinux2014_x86_64.whl", hash = "sha256:a0882323e0ca4245eb0a3d0a74f88ce581cc33aedcfa396e415e5bba7bf05f68"},
    {file = "numpy-1.23.4-cp38-cp38-win32.whl", hash = "sha256:dada341ebb79619fe00a291185bba370c9803b1e1d7051610e01ed809ef3a4ba"},
    {file = "numpy-1.23.4-cp38-cp38-win_amd64.whl", hash = "sha256:0fe563fc8ed9dc4474cbf70742673fc4391d70f4363f917599a7fa99f042d5a8"},
    {file = "numpy-1.23.4-cp39-cp39-macosx_10_9_x86_64.whl", hash = "sha256:c67b833dbccefe97cdd3f52798d430b9d3430396af7cdb2a0c32954c3ef73894"},
    {file = "numpy-1.23.4-cp39-cp39-macosx_11_0_arm64.whl", hash = "sha256:f76025acc8e2114bb664294a07ede0727aa75d63a06d2fae96bf29a81747e4a7"},
    {file = "numpy-1.23.4-cp39-cp39-manylinux_2_17_aarch64.manylinux2014_aarch64.whl", hash = "sha256:12ac457b63ec8ded85d85c1e17d85efd3c2b0967ca39560b307a35a6703a4735"},
    {file = "numpy-1.23.4-cp39-cp39-manylinux_2_17_x86_64.manylinux2014_x86_64.whl", hash = "sha256:95de7dc7dc47a312f6feddd3da2500826defdccbc41608d0031276a24181a2c0"},
    {file = "numpy-1.23.4-cp39-cp39-win32.whl", hash = "sha256:f2f390aa4da44454db40a1f0201401f9036e8d578a25f01a6e237cea238337ef"},
    {file = "numpy-1.23.4-cp39-cp39-win_amd64.whl", hash = "sha256:f260da502d7441a45695199b4e7fd8ca87db659ba1c78f2bbf31f934fe76ae0e"},
    {file = "numpy-1.23.4-pp38-pypy38_pp73-macosx_10_9_x86_64.whl", hash = "sha256:61be02e3bf810b60ab74e81d6d0d36246dbfb644a462458bb53b595791251911"},
    {file = "numpy-1.23.4-pp38-pypy38_pp73-manylinux_2_17_x86_64.manylinux2014_x86_64.whl", hash = "sha256:296d17aed51161dbad3c67ed6d164e51fcd18dbcd5dd4f9d0a9c6055dce30810"},
    {file = "numpy-1.23.4-pp38-pypy38_pp73-win_amd64.whl", hash = "sha256:4d52914c88b4930dafb6c48ba5115a96cbab40f45740239d9f4159c4ba779962"},
    {file = "numpy-1.23.4.tar.gz", hash = "sha256:ed2cc92af0efad20198638c69bb0fc2870a58dabfba6eb722c933b48556c686c"},
]
packaging = []
pandas = []
pandocfilters = []
parso = []
pathspec = [
    {file = "pathspec-0.10.1-py3-none-any.whl", hash = "sha256:46846318467efc4556ccfd27816e004270a9eeeeb4d062ce5e6fc7a87c573f93"},
    {file = "pathspec-0.10.1.tar.gz", hash = "sha256:7ace6161b621d31e7902eb6b5ae148d12cfd23f4a249b9ffb6b9fee12084323d"},
]
pexpect = []
pickleshare = []
pillow = []
pkgutil-resolve-name = []
platformdirs = []
pluggy = []
plumbum = [
    {file = "plumbum-1.8.0-py3-none-any.whl", hash = "sha256:0f6b59c8a03bfcdddd1efc04a126062663348e892ce7ddef49ec60e47b9e2c09"},
    {file = "plumbum-1.8.0.tar.gz", hash = "sha256:f1da1f167a2afe731a85de3f56810f424926c0a1a8fd1999ceb2ef20b618246d"},
]
powerlaw = []
pre-commit = []
prometheus-client = [
    {file = "prometheus_client-0.15.0-py3-none-any.whl", hash = "sha256:db7c05cbd13a0f79975592d112320f2605a325969b270a94b71dcabc47b931d2"},
    {file = "prometheus_client-0.15.0.tar.gz", hash = "sha256:be26aa452490cfcf6da953f9436e95a9f2b4d578ca80094b4458930e5f584ab1"},
]
prompt-toolkit = [
    {file = "prompt_toolkit-3.0.31-py3-none-any.whl", hash = "sha256:9696f386133df0fc8ca5af4895afe5d78f5fcfe5258111c2a79a1c3e41ffa96d"},
    {file = "prompt_toolkit-3.0.31.tar.gz", hash = "sha256:9ada952c9d1787f52ff6d5f3484d0b4df8952787c087edf6a1f7c2cb1ea88148"},
]
psutil = [
    {file = "psutil-5.9.2-cp27-cp27m-manylinux2010_i686.whl", hash = "sha256:8f024fbb26c8daf5d70287bb3edfafa22283c255287cf523c5d81721e8e5d82c"},
    {file = "psutil-5.9.2-cp27-cp27m-manylinux2010_x86_64.whl", hash = "sha256:b2f248ffc346f4f4f0d747ee1947963613216b06688be0be2e393986fe20dbbb"},
    {file = "psutil-5.9.2-cp27-cp27m-win32.whl", hash = "sha256:b1928b9bf478d31fdffdb57101d18f9b70ed4e9b0e41af751851813547b2a9ab"},
    {file = "psutil-5.9.2-cp27-cp27m-win_amd64.whl", hash = "sha256:404f4816c16a2fcc4eaa36d7eb49a66df2d083e829d3e39ee8759a411dbc9ecf"},
    {file = "psutil-5.9.2-cp27-cp27mu-manylinux2010_i686.whl", hash = "sha256:94e621c6a4ddb2573d4d30cba074f6d1aa0186645917df42c811c473dd22b339"},
    {file = "psutil-5.9.2-cp27-cp27mu-manylinux2010_x86_64.whl", hash = "sha256:256098b4f6ffea6441eb54ab3eb64db9ecef18f6a80d7ba91549195d55420f84"},
    {file = "psutil-5.9.2-cp310-cp310-macosx_10_9_x86_64.whl", hash = "sha256:614337922702e9be37a39954d67fdb9e855981624d8011a9927b8f2d3c9625d9"},
    {file = "psutil-5.9.2-cp310-cp310-manylinux_2_12_i686.manylinux2010_i686.manylinux_2_17_i686.manylinux2014_i686.whl", hash = "sha256:39ec06dc6c934fb53df10c1672e299145ce609ff0611b569e75a88f313634969"},
    {file = "psutil-5.9.2-cp310-cp310-manylinux_2_12_x86_64.manylinux2010_x86_64.manylinux_2_17_x86_64.manylinux2014_x86_64.whl", hash = "sha256:e3ac2c0375ef498e74b9b4ec56df3c88be43fe56cac465627572dbfb21c4be34"},
    {file = "psutil-5.9.2-cp310-cp310-win32.whl", hash = "sha256:e4c4a7636ffc47b7141864f1c5e7d649f42c54e49da2dd3cceb1c5f5d29bfc85"},
    {file = "psutil-5.9.2-cp310-cp310-win_amd64.whl", hash = "sha256:f4cb67215c10d4657e320037109939b1c1d2fd70ca3d76301992f89fe2edb1f1"},
    {file = "psutil-5.9.2-cp36-cp36m-macosx_10_9_x86_64.whl", hash = "sha256:dc9bda7d5ced744622f157cc8d8bdd51735dafcecff807e928ff26bdb0ff097d"},
    {file = "psutil-5.9.2-cp36-cp36m-manylinux_2_12_i686.manylinux2010_i686.manylinux_2_17_i686.manylinux2014_i686.whl", hash = "sha256:d75291912b945a7351d45df682f9644540d564d62115d4a20d45fa17dc2d48f8"},
    {file = "psutil-5.9.2-cp36-cp36m-manylinux_2_12_x86_64.manylinux2010_x86_64.manylinux_2_17_x86_64.manylinux2014_x86_64.whl", hash = "sha256:b4018d5f9b6651f9896c7a7c2c9f4652e4eea53f10751c4e7d08a9093ab587ec"},
    {file = "psutil-5.9.2-cp36-cp36m-win32.whl", hash = "sha256:f40ba362fefc11d6bea4403f070078d60053ed422255bd838cd86a40674364c9"},
    {file = "psutil-5.9.2-cp36-cp36m-win_amd64.whl", hash = "sha256:9770c1d25aee91417eba7869139d629d6328a9422ce1cdd112bd56377ca98444"},
    {file = "psutil-5.9.2-cp37-cp37m-macosx_10_9_x86_64.whl", hash = "sha256:42638876b7f5ef43cef8dcf640d3401b27a51ee3fa137cb2aa2e72e188414c32"},
    {file = "psutil-5.9.2-cp37-cp37m-manylinux_2_12_i686.manylinux2010_i686.manylinux_2_17_i686.manylinux2014_i686.whl", hash = "sha256:91aa0dac0c64688667b4285fa29354acfb3e834e1fd98b535b9986c883c2ce1d"},
    {file = "psutil-5.9.2-cp37-cp37m-manylinux_2_12_x86_64.manylinux2010_x86_64.manylinux_2_17_x86_64.manylinux2014_x86_64.whl", hash = "sha256:4fb54941aac044a61db9d8eb56fc5bee207db3bc58645d657249030e15ba3727"},
    {file = "psutil-5.9.2-cp37-cp37m-win32.whl", hash = "sha256:7cbb795dcd8ed8fd238bc9e9f64ab188f3f4096d2e811b5a82da53d164b84c3f"},
    {file = "psutil-5.9.2-cp37-cp37m-win_amd64.whl", hash = "sha256:5d39e3a2d5c40efa977c9a8dd4f679763c43c6c255b1340a56489955dbca767c"},
    {file = "psutil-5.9.2-cp38-cp38-macosx_10_9_x86_64.whl", hash = "sha256:fd331866628d18223a4265371fd255774affd86244fc307ef66eaf00de0633d5"},
    {file = "psutil-5.9.2-cp38-cp38-manylinux_2_12_i686.manylinux2010_i686.manylinux_2_17_i686.manylinux2014_i686.whl", hash = "sha256:b315febaebae813326296872fdb4be92ad3ce10d1d742a6b0c49fb619481ed0b"},
    {file = "psutil-5.9.2-cp38-cp38-manylinux_2_12_x86_64.manylinux2010_x86_64.manylinux_2_17_x86_64.manylinux2014_x86_64.whl", hash = "sha256:f7929a516125f62399d6e8e026129c8835f6c5a3aab88c3fff1a05ee8feb840d"},
    {file = "psutil-5.9.2-cp38-cp38-win32.whl", hash = "sha256:561dec454853846d1dd0247b44c2e66a0a0c490f937086930ec4b8f83bf44f06"},
    {file = "psutil-5.9.2-cp38-cp38-win_amd64.whl", hash = "sha256:67b33f27fc0427483b61563a16c90d9f3b547eeb7af0ef1b9fe024cdc9b3a6ea"},
    {file = "psutil-5.9.2-cp39-cp39-macosx_10_9_x86_64.whl", hash = "sha256:b3591616fa07b15050b2f87e1cdefd06a554382e72866fcc0ab2be9d116486c8"},
    {file = "psutil-5.9.2-cp39-cp39-manylinux_2_12_i686.manylinux2010_i686.manylinux_2_17_i686.manylinux2014_i686.whl", hash = "sha256:14b29f581b5edab1f133563272a6011925401804d52d603c5c606936b49c8b97"},
    {file = "psutil-5.9.2-cp39-cp39-manylinux_2_12_x86_64.manylinux2010_x86_64.manylinux_2_17_x86_64.manylinux2014_x86_64.whl", hash = "sha256:4642fd93785a29353d6917a23e2ac6177308ef5e8be5cc17008d885cb9f70f12"},
    {file = "psutil-5.9.2-cp39-cp39-win32.whl", hash = "sha256:ed29ea0b9a372c5188cdb2ad39f937900a10fb5478dc077283bf86eeac678ef1"},
    {file = "psutil-5.9.2-cp39-cp39-win_amd64.whl", hash = "sha256:68b35cbff92d1f7103d8f1db77c977e72f49fcefae3d3d2b91c76b0e7aef48b8"},
    {file = "psutil-5.9.2.tar.gz", hash = "sha256:feb861a10b6c3bb00701063b37e4afc754f8217f0f09c42280586bd6ac712b5c"},
]
ptyprocess = []
pure-eval = []
py = []
pycparser = []
pydantic = []
pygeos = []
pygments = []
pyinstrument = []
pylint = [
    {file = "pylint-2.15.4-py3-none-any.whl", hash = "sha256:629cf1dbdfb6609d7e7a45815a8bb59300e34aa35783b5ac563acaca2c4022e9"},
    {file = "pylint-2.15.4.tar.gz", hash = "sha256:5441e9294335d354b7bad57c1044e5bd7cce25c433475d76b440e53452fa5cb8"},
]
pyparsing = []
pyproj = [
    {file = "pyproj-3.4.0-cp310-cp310-macosx_10_9_x86_64.whl", hash = "sha256:f343725566267a296b09ee7e591894f1fdc90f84f8ad5ec476aeb53bd4479c07"},
    {file = "pyproj-3.4.0-cp310-cp310-macosx_11_0_arm64.whl", hash = "sha256:5816807ca0bdc7256558770c6206a6783a3f02bcf844f94ee245f197bb5f7285"},
    {file = "pyproj-3.4.0-cp310-cp310-manylinux_2_17_aarch64.manylinux2014_aarch64.whl", hash = "sha256:e7e609903572a56cca758bbaee5c1663c3e829ddce5eec4f368e68277e37022b"},
    {file = "pyproj-3.4.0-cp310-cp310-manylinux_2_17_i686.manylinux2014_i686.whl", hash = "sha256:4fd425ee8b6781c249c7adb7daa2e6c41ce573afabe4f380f5eecd913b56a3be"},
    {file = "pyproj-3.4.0-cp310-cp310-manylinux_2_17_x86_64.manylinux2014_x86_64.whl", hash = "sha256:954b068136518b3174d0a99448056e97af62b63392a95c420894f7de2229dae6"},
    {file = "pyproj-3.4.0-cp310-cp310-win_amd64.whl", hash = "sha256:4a23d84c5ffc383c7d9f0bde3a06fc1f6697b1b96725597f8f01e7b4bef0a2b5"},
    {file = "pyproj-3.4.0-cp311-cp311-macosx_10_9_x86_64.whl", hash = "sha256:1f9c100fd0fd80edbc7e4daa303600a8cbef6f0de43d005617acb38276b88dc0"},
    {file = "pyproj-3.4.0-cp311-cp311-macosx_11_0_arm64.whl", hash = "sha256:aa5171f700f174777a9e9ed8f4655583243967c0f9cf2c90e3f54e54ff740134"},
    {file = "pyproj-3.4.0-cp311-cp311-manylinux_2_17_aarch64.manylinux2014_aarch64.whl", hash = "sha256:9a496d9057b2128db9d733e66b206f2d5954bbae6b800d412f562d780561478c"},
    {file = "pyproj-3.4.0-cp311-cp311-manylinux_2_17_i686.manylinux2014_i686.whl", hash = "sha256:52e54796e2d9554a5eb8f11df4748af1fbbc47f76aa234d6faf09216a84554c5"},
    {file = "pyproj-3.4.0-cp311-cp311-manylinux_2_17_x86_64.manylinux2014_x86_64.whl", hash = "sha256:a454a7c4423faa2a14e939d08ef293ee347fa529c9df79022b0585a6e1d8310c"},
    {file = "pyproj-3.4.0-cp311-cp311-win_amd64.whl", hash = "sha256:25a36e297f3e0524694d40259e3e895edc1a47492a0e30608268ffc1328e3f5d"},
    {file = "pyproj-3.4.0-cp38-cp38-macosx_10_9_x86_64.whl", hash = "sha256:77d5f519f3cdb94b026ecca626f78db4f041afe201cf082079c8c0092a30b087"},
    {file = "pyproj-3.4.0-cp38-cp38-manylinux_2_17_aarch64.manylinux2014_aarch64.whl", hash = "sha256:ccb4b70ad25218027f77e0c8934d10f9b7cdf91d5e64080147743d58fddbc3c0"},
    {file = "pyproj-3.4.0-cp38-cp38-manylinux_2_17_i686.manylinux2014_i686.whl", hash = "sha256:4e161114bc92701647a83c4bbce79489984f12d980cabb365516e953d1450885"},
    {file = "pyproj-3.4.0-cp38-cp38-manylinux_2_17_x86_64.manylinux2014_x86_64.whl", hash = "sha256:f80adda8c54b84271a93829477a01aa57bc178c834362e9f74e1de1b5033c74c"},
    {file = "pyproj-3.4.0-cp38-cp38-win_amd64.whl", hash = "sha256:221d8939685e0c43ee594c9f04b6a73a10e8e1cc0e85f28be0b4eb2f1bc8777d"},
    {file = "pyproj-3.4.0-cp39-cp39-macosx_10_9_x86_64.whl", hash = "sha256:d94afed99f31673d3d19fe750283621e193e2a53ca9e0443bf9d092c3905833b"},
    {file = "pyproj-3.4.0-cp39-cp39-macosx_11_0_arm64.whl", hash = "sha256:0fff9c3a991508f16027be27d153f6c5583d03799443639d13c681e60f49e2d7"},
    {file = "pyproj-3.4.0-cp39-cp39-manylinux_2_17_aarch64.manylinux2014_aarch64.whl", hash = "sha256:3b85acf09e5a9e35cd9ee72989793adb7089b4e611be02a43d3d0bda50ad116b"},
    {file = "pyproj-3.4.0-cp39-cp39-manylinux_2_17_i686.manylinux2014_i686.whl", hash = "sha256:45554f47d1a12a84b0620e4abc08a2a1b5d9f273a4759eaef75e74788ec7162a"},
    {file = "pyproj-3.4.0-cp39-cp39-manylinux_2_17_x86_64.manylinux2014_x86_64.whl", hash = "sha256:12f62c20656ac9b6076ebb213e9a635d52f4f01fef95310121d337e62e910cb6"},
    {file = "pyproj-3.4.0-cp39-cp39-win_amd64.whl", hash = "sha256:65a0bcdbad95b3c00b419e5d75b1f7e450ec17349b5ea16bf7438ac1d50a12a2"},
    {file = "pyproj-3.4.0-pp38-pypy38_pp73-macosx_10_9_x86_64.whl", hash = "sha256:14ad113b5753c6057f9b2f3c85a6497cef7fa237c4328f2943c0223e98c1dde6"},
    {file = "pyproj-3.4.0-pp38-pypy38_pp73-manylinux_2_17_i686.manylinux2014_i686.whl", hash = "sha256:4688b4cd62cbd86b5e855f9e27d90fbb53f2b4c2ea1cd394a46919e1a4151b89"},
    {file = "pyproj-3.4.0-pp38-pypy38_pp73-manylinux_2_17_x86_64.manylinux2014_x86_64.whl", hash = "sha256:47ad53452ae1dc8b0bf1df920a210bb5616989085aa646592f8681f1d741a754"},
    {file = "pyproj-3.4.0-pp39-pypy39_pp73-macosx_10_9_x86_64.whl", hash = "sha256:48787962232109bad8b72e27949037a9b03591228a6955f25dbe451233e8648a"},
    {file = "pyproj-3.4.0-pp39-pypy39_pp73-manylinux_2_17_i686.manylinux2014_i686.whl", hash = "sha256:2cb8592259ea54e7557523b079d3f2304081680bdb48bfbf0fd879ee6156129c"},
    {file = "pyproj-3.4.0-pp39-pypy39_pp73-manylinux_2_17_x86_64.manylinux2014_x86_64.whl", hash = "sha256:82200b4569d68b421c079d2973475b58d5959306fe758b43366e79fe96facfe5"},
    {file = "pyproj-3.4.0.tar.gz", hash = "sha256:a708445927ace9857f52c3ba67d2915da7b41a8fdcd9b8f99a4c9ed60a75eb33"},
]
pyrsistent = []
pytest = []
pytest-datadir = []
pytest-regressions = []
pytest-testmon = [
    {file = "pytest-testmon-1.4.2.tar.gz", hash = "sha256:ded616d115916db18a6cfa575aea89efdb1158c8febe77df4b45cd6bb61bd1fc"},
]
python-dateutil = []
python-ternary = []
pytz = [
    {file = "pytz-2022.4-py2.py3-none-any.whl", hash = "sha256:2c0784747071402c6e99f0bafdb7da0fa22645f06554c7ae06bf6358897e9c91"},
    {file = "pytz-2022.4.tar.gz", hash = "sha256:48ce799d83b6f8aab2020e369b627446696619e79645419610b9facd909b3174"},
]
pywin32 = []
pywinpty = []
pyyaml = []
pyyaml-include = []
pyzmq = []
questionary = []
requests = []
rich = []
rstcheck = []
rstcheck-core = []
scikit-learn = []
scipy = [
    {file = "scipy-1.9.2-cp310-cp310-macosx_10_9_x86_64.whl", hash = "sha256:ee4ceed204f269da19f67f0115a85d3a2cd8547185037ad99a4025f9c61d02e9"},
    {file = "scipy-1.9.2-cp310-cp310-macosx_12_0_arm64.whl", hash = "sha256:17be1a7c68ec4c49d8cd4eb1655d55d14a54ab63012296bdd5921c92dc485acd"},
    {file = "scipy-1.9.2-cp310-cp310-manylinux_2_17_aarch64.manylinux2014_aarch64.whl", hash = "sha256:a72297eb9702576bd8f626bb488fd32bb35349d3120fc4a5e733db137f06c9a6"},
    {file = "scipy-1.9.2-cp310-cp310-manylinux_2_17_x86_64.manylinux2014_x86_64.whl", hash = "sha256:aa270cc6080c987929335c4cb94e8054fee9a6058cecff22276fa5dbab9856fc"},
    {file = "scipy-1.9.2-cp310-cp310-win_amd64.whl", hash = "sha256:22380e076a162e81b659d53d75b02e9c75ad14ea2d53d9c645a12543414e2150"},
    {file = "scipy-1.9.2-cp311-cp311-macosx_10_9_x86_64.whl", hash = "sha256:bbed414fc25d64bd6d1613dc0286fbf91902219b8be63ad254525162235b67e9"},
    {file = "scipy-1.9.2-cp311-cp311-macosx_12_0_arm64.whl", hash = "sha256:885b7ac56d7460544b2ef89ab9feafa30f4264c9825d975ef690608d07e6cc55"},
    {file = "scipy-1.9.2-cp311-cp311-manylinux_2_17_aarch64.manylinux2014_aarch64.whl", hash = "sha256:5994a8232cc6510a8e85899661df2d11198bf362f0ffe6fbd5c0aca17ab46ce3"},
    {file = "scipy-1.9.2-cp311-cp311-manylinux_2_17_x86_64.manylinux2014_x86_64.whl", hash = "sha256:0e9c83dccac06f3b9aa02df69577f239758d5d0d0c069673fb0b47ecb971983d"},
    {file = "scipy-1.9.2-cp311-cp311-win_amd64.whl", hash = "sha256:92c5e627a0635ca02e6494bbbdb74f98d93ac8730416209d61de3b70c8a821be"},
    {file = "scipy-1.9.2-cp38-cp38-macosx_10_9_x86_64.whl", hash = "sha256:b6194da32e0ce9200b2eda4eb4edb89c5cb8b83d6deaf7c35f8ad3d5d7627d5c"},
    {file = "scipy-1.9.2-cp38-cp38-macosx_12_0_arm64.whl", hash = "sha256:148cb6f53d9d10dafde848e9aeb1226bf2809d16dc3221b2fa568130b6f2e586"},
    {file = "scipy-1.9.2-cp38-cp38-manylinux_2_17_aarch64.manylinux2014_aarch64.whl", hash = "sha256:658fd31c6ad4eb9fa3fd460fcac779f70a6bc7480288a211b7658a25891cf01d"},
    {file = "scipy-1.9.2-cp38-cp38-manylinux_2_17_x86_64.manylinux2014_x86_64.whl", hash = "sha256:4012dbe540732311b8f4388b7e1482eb43a7cc0435bbf2b9916b3d6c38fb8d01"},
    {file = "scipy-1.9.2-cp38-cp38-win_amd64.whl", hash = "sha256:d6cb1f92ded3fc48f7dbe94d20d7b9887e13b874e79043907de541c841563b4c"},
    {file = "scipy-1.9.2-cp39-cp39-macosx_10_9_x86_64.whl", hash = "sha256:1e3b23a82867018cd26255dc951789a7c567921622073e1113755866f1eae928"},
    {file = "scipy-1.9.2-cp39-cp39-macosx_12_0_arm64.whl", hash = "sha256:82e8bfb352aa9dce9a0ffe81f4c369a2c87c85533519441686f59f21d8c09697"},
    {file = "scipy-1.9.2-cp39-cp39-manylinux_2_17_aarch64.manylinux2014_aarch64.whl", hash = "sha256:61b95283529712101bfb7c87faf94cb86ed9e64de079509edfe107e5cfa55733"},
    {file = "scipy-1.9.2-cp39-cp39-manylinux_2_17_x86_64.manylinux2014_x86_64.whl", hash = "sha256:8c8c29703202c39d699b0d6b164bde5501c212005f20abf46ae322b9307c8a41"},
    {file = "scipy-1.9.2-cp39-cp39-win_amd64.whl", hash = "sha256:7b2608b3141c257d01ae772e23b3de9e04d27344e6b68a890883795229cb7191"},
    {file = "scipy-1.9.2.tar.gz", hash = "sha256:99e7720caefb8bca6ebf05c7d96078ed202881f61e0c68bd9e0f3e8097d6f794"},
]
seaborn = []
send2trash = []
setuptools-scm = []
shapely = [
    {file = "Shapely-1.8.5.post1-cp310-cp310-macosx_10_9_universal2.whl", hash = "sha256:d048f93e42ba578b82758c15d8ae037d08e69d91d9872bca5a1895b118f4e2b0"},
    {file = "Shapely-1.8.5.post1-cp310-cp310-macosx_10_9_x86_64.whl", hash = "sha256:99ab0ddc05e44acabdbe657c599fdb9b2d82e86c5493bdae216c0c4018a82dee"},
    {file = "Shapely-1.8.5.post1-cp310-cp310-macosx_11_0_arm64.whl", hash = "sha256:99a2f0da0109e81e0c101a2b4cd8412f73f5f299e7b5b2deaf64cd2a100ac118"},
    {file = "Shapely-1.8.5.post1-cp310-cp310-manylinux_2_12_i686.manylinux2010_i686.whl", hash = "sha256:6fe855e7d45685926b6ba00aaeb5eba5862611f7465775dacd527e081a8ced6d"},
    {file = "Shapely-1.8.5.post1-cp310-cp310-manylinux_2_12_x86_64.manylinux2010_x86_64.whl", hash = "sha256:ec14ceca36f67cb48b34d02d7f65a9acae15cd72b48e303531893ba4a960f3ea"},
    {file = "Shapely-1.8.5.post1-cp310-cp310-win32.whl", hash = "sha256:21776184516a16bf82a0c3d6d6a312b3cd15a4cabafc61ee01cf2714a82e8396"},
    {file = "Shapely-1.8.5.post1-cp310-cp310-win_amd64.whl", hash = "sha256:a354199219c8d836f280b88f2c5102c81bb044ccea45bd361dc38a79f3873714"},
    {file = "Shapely-1.8.5.post1-cp311-cp311-macosx_10_9_universal2.whl", hash = "sha256:783bad5f48e2708a0e2f695a34ed382e4162c795cb2f0368b39528ac1d6db7ed"},
    {file = "Shapely-1.8.5.post1-cp311-cp311-macosx_10_9_x86_64.whl", hash = "sha256:a23ef3882d6aa203dd3623a3d55d698f59bfbd9f8a3bfed52c2da05a7f0f8640"},
    {file = "Shapely-1.8.5.post1-cp311-cp311-macosx_11_0_arm64.whl", hash = "sha256:ab38f7b5196ace05725e407cb8cab9ff66edb8e6f7bb36a398e8f73f52a7aaa2"},
    {file = "Shapely-1.8.5.post1-cp311-cp311-manylinux_2_17_i686.manylinux2014_i686.whl", hash = "sha256:8d086591f744be483b34628b391d741e46f2645fe37594319e0a673cc2c26bcf"},
    {file = "Shapely-1.8.5.post1-cp311-cp311-manylinux_2_17_x86_64.manylinux2014_x86_64.whl", hash = "sha256:4728666fff8cccc65a07448cae72c75a8773fea061c3f4f139c44adc429b18c3"},
    {file = "Shapely-1.8.5.post1-cp311-cp311-win32.whl", hash = "sha256:84010db15eb364a52b74ea8804ef92a6a930dfc1981d17a369444b6ddec66efd"},
    {file = "Shapely-1.8.5.post1-cp311-cp311-win_amd64.whl", hash = "sha256:48dcfffb9e225c0481120f4bdf622131c8c95f342b00b158cdbe220edbbe20b6"},
    {file = "Shapely-1.8.5.post1-cp36-cp36m-macosx_10_9_x86_64.whl", hash = "sha256:2fd15397638df291c427a53d641d3e6fd60458128029c8c4f487190473a69a91"},
    {file = "Shapely-1.8.5.post1-cp36-cp36m-manylinux_2_12_i686.manylinux2010_i686.whl", hash = "sha256:a74631e511153366c6dbe3229fa93f877e3c87ea8369cd00f1d38c76b0ed9ace"},
    {file = "Shapely-1.8.5.post1-cp36-cp36m-manylinux_2_12_x86_64.manylinux2010_x86_64.whl", hash = "sha256:66bdac74fbd1d3458fa787191a90fa0ae610f09e2a5ec398c36f968cc0ed743f"},
    {file = "Shapely-1.8.5.post1-cp36-cp36m-win32.whl", hash = "sha256:6d388c0c1bd878ed1af4583695690aa52234b02ed35f93a1c8486ff52a555838"},
    {file = "Shapely-1.8.5.post1-cp36-cp36m-win_amd64.whl", hash = "sha256:be9423d5a3577ac2e92c7e758bd8a2b205f5e51a012177a590bc46fc51eb4834"},
    {file = "Shapely-1.8.5.post1-cp37-cp37m-macosx_10_9_x86_64.whl", hash = "sha256:5d7f85c2d35d39ff53c9216bc76b7641c52326f7e09aaad1789a3611a0f812f2"},
    {file = "Shapely-1.8.5.post1-cp37-cp37m-manylinux_2_12_i686.manylinux2010_i686.whl", hash = "sha256:adcf8a11b98af9375e32bff91de184f33a68dc48b9cb9becad4f132fa25cfa3c"},
    {file = "Shapely-1.8.5.post1-cp37-cp37m-manylinux_2_12_x86_64.manylinux2010_x86_64.whl", hash = "sha256:753ed0e21ab108bd4282405b9b659f2e985e8502b1a72b978eaa51d3496dee19"},
    {file = "Shapely-1.8.5.post1-cp37-cp37m-win32.whl", hash = "sha256:65b21243d8f6bcd421210daf1fabb9de84de2c04353c5b026173b88d17c1a581"},
    {file = "Shapely-1.8.5.post1-cp37-cp37m-win_amd64.whl", hash = "sha256:370b574c78dc5af3a198a6da5d9b3d7c04654bd2ef7e80e80a3a0992dfb2d9cd"},
    {file = "Shapely-1.8.5.post1-cp38-cp38-macosx_10_9_universal2.whl", hash = "sha256:532a55ee2a6c52d23d6f7d1567c8f0473635f3b270262c44e1b0c88096827e22"},
    {file = "Shapely-1.8.5.post1-cp38-cp38-macosx_10_9_x86_64.whl", hash = "sha256:3480657460e939f45a7d359ef0e172a081f249312557fe9aa78c4fd3a362d993"},
    {file = "Shapely-1.8.5.post1-cp38-cp38-macosx_11_0_arm64.whl", hash = "sha256:b65f5d530ba91e49ffc7c589255e878d2506a8b96ffce69d3b7c4500a9a9eaf8"},
    {file = "Shapely-1.8.5.post1-cp38-cp38-manylinux_2_12_i686.manylinux2010_i686.whl", hash = "sha256:147066da0be41b147a61f8eb805dea3b13709dbc873a431ccd7306e24d712bc0"},
    {file = "Shapely-1.8.5.post1-cp38-cp38-manylinux_2_12_x86_64.manylinux2010_x86_64.whl", hash = "sha256:c2822111ddc5bcfb116e6c663e403579d0fe3f147d2a97426011a191c43a7458"},
    {file = "Shapely-1.8.5.post1-cp38-cp38-win32.whl", hash = "sha256:2e0a8c2e55f1be1312b51c92b06462ea89e6bb703fab4b114e7a846d941cfc40"},
    {file = "Shapely-1.8.5.post1-cp38-cp38-win_amd64.whl", hash = "sha256:0d885cb0cf670c1c834df3f371de8726efdf711f18e2a75da5cfa82843a7ab65"},
    {file = "Shapely-1.8.5.post1-cp39-cp39-macosx_10_9_universal2.whl", hash = "sha256:0b4ee3132ee90f07d63db3aea316c4c065ed7a26231458dda0874414a09d6ba3"},
    {file = "Shapely-1.8.5.post1-cp39-cp39-macosx_10_9_x86_64.whl", hash = "sha256:02dd5d7dc6e46515d88874134dc8fcdc65826bca93c3eecee59d1910c42c1b17"},
    {file = "Shapely-1.8.5.post1-cp39-cp39-macosx_11_0_arm64.whl", hash = "sha256:c6a9a4a31cd6e86d0fbe8473ceed83d4fe760b19d949fb557ef668defafea0f6"},
    {file = "Shapely-1.8.5.post1-cp39-cp39-manylinux_2_12_i686.manylinux2010_i686.whl", hash = "sha256:38f0fbbcb8ca20c16451c966c1f527cc43968e121c8a048af19ed3e339a921cd"},
    {file = "Shapely-1.8.5.post1-cp39-cp39-manylinux_2_12_x86_64.manylinux2010_x86_64.whl", hash = "sha256:78fb9d929b8ee15cfd424b6c10879ce1907f24e05fb83310fc47d2cd27088e40"},
    {file = "Shapely-1.8.5.post1-cp39-cp39-win32.whl", hash = "sha256:8e59817b0fe63d34baedaabba8c393c0090f061917d18fc0bcc2f621937a8f73"},
    {file = "Shapely-1.8.5.post1-cp39-cp39-win_amd64.whl", hash = "sha256:e9c30b311de2513555ab02464ebb76115d242842b29c412f5a9aa0cac57be9f6"},
    {file = "Shapely-1.8.5.post1.tar.gz", hash = "sha256:ef3be705c3eac282a28058e6c6e5503419b250f482320df2172abcbea642c831"},
]
shellingham = []
six = []
sniffio = []
snowballstemmer = []
sortedcontainers = []
soupsieve = []
sphinx = [
    {file = "Sphinx-5.3.0.tar.gz", hash = "sha256:51026de0a9ff9fc13c05d74913ad66047e104f56a129ff73e174eb5c3ee794b5"},
    {file = "sphinx-5.3.0-py3-none-any.whl", hash = "sha256:060ca5c9f7ba57a08a1219e547b269fadf125ae25b06b9fa7f66768efb652d6d"},
]
sphinx-autobuild = []
sphinx-autodoc-typehints = [
    {file = "sphinx_autodoc_typehints-1.19.4-py3-none-any.whl", hash = "sha256:e190d8ee8204c3de05a64f41cf10e592e987e4063c8ec0de7e4b11f6e036b2e2"},
    {file = "sphinx_autodoc_typehints-1.19.4.tar.gz", hash = "sha256:ffd8e710f6757471b5c831c7ece88f52a9ff15f27836f4ef1c8695a64f8dcca8"},
]
sphinx-gallery = []
sphinx-rtd-theme = []
sphinxcontrib-applehelp = []
sphinxcontrib-devhelp = []
sphinxcontrib-htmlhelp = []
sphinxcontrib-jsmath = []
sphinxcontrib-qthelp = []
sphinxcontrib-serializinghtml = []
stack-data = [
    {file = "stack_data-0.5.1-py3-none-any.whl", hash = "sha256:5120731a18ba4c82cefcf84a945f6f3e62319ef413bfc210e32aca3a69310ba2"},
    {file = "stack_data-0.5.1.tar.gz", hash = "sha256:95eb784942e861a3d80efd549ff9af6cf847d88343a12eb681d7157cfcb6e32b"},
]
terminado = [
    {file = "terminado-0.16.0-py3-none-any.whl", hash = "sha256:3e995072a7178a104c41134548ce9b03e4e7f0a538e9c29df4f1fbc81c7cfc75"},
    {file = "terminado-0.16.0.tar.gz", hash = "sha256:fac14374eb5498bdc157ed32e510b1f60d5c3c7981a9f5ba018bb9a64cec0c25"},
]
threadpoolctl = []
tinycss2 = [
    {file = "tinycss2-1.2.1-py3-none-any.whl", hash = "sha256:2b80a96d41e7c3914b8cda8bc7f705a4d9c49275616e886103dd839dfc847847"},
    {file = "tinycss2-1.2.1.tar.gz", hash = "sha256:8cff3a8f066c2ec677c06dbc7b45619804a6938478d9d73c284b29d14ecb0627"},
]
toml = []
tomli = []
tomlkit = [
    {file = "tomlkit-0.11.5-py3-none-any.whl", hash = "sha256:f2ef9da9cef846ee027947dc99a45d6b68a63b0ebc21944649505bf2e8bc5fe7"},
    {file = "tomlkit-0.11.5.tar.gz", hash = "sha256:571854ebbb5eac89abcb4a2e47d7ea27b89bf29e09c35395da6f03dd4ae23d1c"},
]
tornado = []
traitlets = []
typer = []
types-docutils = []
typing-extensions = [
    {file = "typing_extensions-4.4.0-py3-none-any.whl", hash = "sha256:16fa4864408f655d35ec496218b85f79b3437c829e93320c7c9215ccfd92489e"},
    {file = "typing_extensions-4.4.0.tar.gz", hash = "sha256:1511434bb92bf8dd198c12b1cc812e800d4181cfcb867674e0f8279cc93087aa"},
]
urllib3 = []
virtualenv = []
wcwidth = []
webencodings = []
websocket-client = [
    {file = "websocket-client-1.4.1.tar.gz", hash = "sha256:f9611eb65c8241a67fb373bef040b3cf8ad377a9f6546a12b620b6511e8ea9ef"},
    {file = "websocket_client-1.4.1-py3-none-any.whl", hash = "sha256:398909eb7e261f44b8f4bd474785b6ec5f5b499d4953342fe9755e01ef624090"},
]
wrapt = []
zipp = [
    {file = "zipp-3.9.0-py3-none-any.whl", hash = "sha256:972cfa31bc2fedd3fa838a51e9bc7e64b7fb725a8c00e7431554311f180e9980"},
    {file = "zipp-3.9.0.tar.gz", hash = "sha256:3a7af91c3db40ec72dd9d154ae18e008c69efe8ca88dde4f9a731bb82fe2f9eb"},
]<|MERGE_RESOLUTION|>--- conflicted
+++ resolved
@@ -1677,18 +1677,6 @@
 dev = ["tox", "restructuredtext-lint", "pre-commit", "pillow", "pandas", "numpy", "matplotlib"]
 
 [[package]]
-name = "pytest-testmon"
-version = "1.4.2"
-description = "selects tests affected by changed files and methods"
-category = "dev"
-optional = false
-python-versions = "<3.12,>=3.7"
-
-[package.dependencies]
-coverage = ">=6,<7"
-pytest = ">=5,<8"
-
-[[package]]
 name = "python-dateutil"
 version = "2.8.2"
 description = "Extensions to the standard Python datetime module"
@@ -2382,11 +2370,7 @@
 [metadata]
 lock-version = "1.1"
 python-versions = ">=3.8,<3.12"
-<<<<<<< HEAD
-content-hash = "61242333251a71840e9501da2f6e4d95bc49028534f5f74927bd75e81a12a40c"
-=======
-content-hash = "c76a647cad572f417222987664e95e876cb9277e1abdb613d7f57b2f6498c565"
->>>>>>> ba5a98a6
+content-hash = "6360d79e3eef1dd60f2ca0fd694d7fec616a7e09d19a88bf44cbad63b1bc2711"
 
 [metadata.files]
 alabaster = []
@@ -2824,9 +2808,6 @@
 pytest = []
 pytest-datadir = []
 pytest-regressions = []
-pytest-testmon = [
-    {file = "pytest-testmon-1.4.2.tar.gz", hash = "sha256:ded616d115916db18a6cfa575aea89efdb1158c8febe77df4b45cd6bb61bd1fc"},
-]
 python-dateutil = []
 python-ternary = []
 pytz = [
